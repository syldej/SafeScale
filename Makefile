--- conflicted
+++ resolved
@@ -81,25 +81,6 @@
 	@printf "%b" "$(OK_COLOR)$(INFO_STRING) Checking versions, $(NO_COLOR)target $(OBJ_COLOR)$(@)$(NO_COLOR)\n";
 	@if [ ! -d ./vendor ]; then printf "%b" "$(OK_COLOR)$(INFO_STRING) Downloading all dependencies from zero, this is gonna take a while..., $(NO_COLOR)target $(OBJ_COLOR)$(@)$(NO_COLOR)\n"; else printf "%b" "$(OK_COLOR)$(INFO_STRING) Updating vendor dir..., $(NO_COLOR)target $(OBJ_COLOR)$(@)$(NO_COLOR)\n"; fi;
 	@while [ 1 -ne 0 ] ; do \
-<<<<<<< HEAD
-		$$(dep ensure); \
-		if [ $$? -eq 0 ]; then break; else printf "%b" "$(OK_COLOR)$(INFO_STRING) timeout resolving dependencies, retrying..., $(NO_COLOR)target $(OBJ_COLOR)$(@)$(NO_COLOR)\n"; fi; \
-	done
-	@($(GO) install ./vendor/github.com/golang/protobuf/protoc-gen-go)
-	@while [ 1 -ne 0 ] ; do \
-		$$(dep ensure -update "github.com/gophercloud/gophercloud"); \
-		if [ $$? -eq 0 ]; then break; else printf "%b" "$(OK_COLOR)$(INFO_STRING) timeout resolving dependencies, retrying..., $(NO_COLOR)target $(OBJ_COLOR)$(@)$(NO_COLOR)\n"; fi; \
-	done
-	@while [ 1 -ne 0 ] ; do \
-		$$(dep ensure -update "github.com/graymeta/stow"); \
-		if [ $$? -eq 0 ]; then break; else printf "%b" "$(OK_COLOR)$(INFO_STRING) timeout resolving dependencies, retrying..., $(NO_COLOR)target $(OBJ_COLOR)$(@)$(NO_COLOR)\n"; fi; \
-	done
-	@while [ 1 -ne 0 ] ; do \
-		$$($(GO) version | grep 1.10 > /dev/null || dep ensure -update "golang.org/x/tools"); \
-		if [ $$? -eq 0 ]; then break; else printf "%b" "$(OK_COLOR)$(INFO_STRING) timeout resolving dependencies, retrying..., $(NO_COLOR)target $(OBJ_COLOR)$(@)$(NO_COLOR)\n"; fi; \
-	done
-	@$(GO) version | grep 1.10 > /dev/null && printf "%b" "$(OK_COLOR)$(INFO_STRING) Building for go 1.10 takes more time..., $(NO_COLOR)target $(OBJ_COLOR)$(@)$(NO_COLOR)\n";
-=======
 		$$(dep ensure) && break || printf "%b" "$(OK_COLOR)$(INFO_STRING) timeout resolving dependencies, retrying..., $(NO_COLOR)target $(OBJ_COLOR)$(@)$(NO_COLOR)\n"; \
 	done
 	@printf "%b" "$(OK_COLOR)$(INFO_STRING) Installing protobuf... $(NO_COLOR)target $(OBJ_COLOR)$(@)$(NO_COLOR)\n";
@@ -121,7 +102,6 @@
 	done
 	@$(GO) version | grep 1.10 > /dev/null && printf "%b" "$(OK_COLOR)$(INFO_STRING) Running steps for version 1.10 ... $(NO_COLOR)target $(OBJ_COLOR)$(@)$(NO_COLOR)\n" || true;
 	@$(GO) version | grep 1.10 > /dev/null && printf "%b" "$(OK_COLOR)$(INFO_STRING) Building for go 1.10 takes more time..., $(NO_COLOR)target $(OBJ_COLOR)$(@)$(NO_COLOR)\n" || true;
->>>>>>> 2e833629
 	@$(GO) version | grep 1.10 > /dev/null && rm -rf `which stringer` && rm -rf ./vendor/golang.org/x/tools/cmd && govendor fetch golang.org/x/tools/cmd/stringer@release-branch.go1.10 && cd vendor/golang.org/x/tools/cmd/stringer && $(GO) build && mv ./stringer $(GOPATH)/bin || true
 	@$(GO) version | grep 1.10 > /dev/null && rm -rf `which errcheck` && rm -rf ./vendor/github.com/kisielk && govendor fetch github.com/kisielk/errcheck@v1.0.1 && cd vendor/github.com/kisielk/errcheck && $(GO) build && mv ./errcheck $(GOPATH)/bin || true
 
