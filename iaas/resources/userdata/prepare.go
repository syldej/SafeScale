/*
 * Copyright 2018-2019, CS Systemes d'Information, http://www.c-s.fr
 *
 * Licensed under the Apache License, Version 2.0 (the "License");
 * you may not use this file except in compliance with the License.
 * You may obtain a copy of the License at
 *
 *     http://www.apache.org/licenses/LICENSE-2.0
 *
 * Unless required by applicable law or agreed to in writing, software
 * distributed under the License is distributed on an "AS IS" BASIS,
 * WITHOUT WARRANTIES OR CONDITIONS OF ANY KIND, either express or implied.
 * See the License for the specific language governing permissions and
 * limitations under the License.
 */

package userdata

//go:generate rice embed-go

import (
	"bytes"
	"fmt"
	"os"
	"strings"
	"text/template"

	rice "github.com/GeertJohan/go.rice"

	"github.com/CS-SI/SafeScale/iaas/resources"
	"github.com/CS-SI/SafeScale/iaas/stacks"
	"github.com/CS-SI/SafeScale/utils"
)

// userData is the structure to apply to userdata.sh template
type userData struct {
	// Header is the bash header for scripts
	BashHeader string
	// User is the name of the default user (api.DefaultUser)
	User string
	// PublicKey is the public key used to create the Host
	PublicKey string
	// PrivateKey is the private key used to create the Host
	PrivateKey string
	// ConfIF, if set to true, configure all interfaces to DHCP
	ConfIF bool
	// IsGateway, if set to true, activate IP frowarding
	IsGateway bool
	// AddGateway, if set to true, configure default gateway
	AddGateway bool
	// DNSServers contains the list of DNS servers to use
	// Used only if IsGateway is true
	DNSServers []string
	//CIDR contains the cidr of the network
	CIDR string
	// GatewayIP is the IP of the gateway
	GatewayIP string
	// Password for the user safescale (for troubleshoot use, useable only in console)
	Password string
	// EmulatedPublicNet is a private network which is used to emulate a public one
	EmulatedPublicNet string
	// HostName contains the name wanted as host name (default == name of the Cloud resource)
	HostName string
}

var userdataTemplate *template.Template

// Prepare prepares the initial configuration script executed by cloud compute resource
func Prepare(
	options stacks.ConfigurationOptions, request resources.HostRequest, cidr string, defaultNetworkCIDR string,
) ([]byte, error) {

	// Generate password for user safescale
	var (
		err                       error
		autoHostNetworkInterfaces bool
		useLayer3Networking       = true
		dnsList                   []string
	)
	if request.Password == "" {
		password, err := utils.GeneratePassword(16)
		if err != nil {
			return nil, fmt.Errorf("failed to generate password: %s", err.Error())
		}
		request.Password = password
	}

	// Determine Gateway IP
	ip := ""
	if request.DefaultGateway != nil {
		ip = request.DefaultGateway.GetPrivateIP()
	}

	autoHostNetworkInterfaces = options.AutoHostNetworkInterfaces
	useLayer3Networking = options.UseLayer3Networking
	dnsList = options.DNSList
	if len(dnsList) <= 0 {
		dnsList = []string{"1.1.1.1"}
	}

	if userdataTemplate == nil {
		b, err := rice.FindBox("../userdata/scripts")
		if err != nil {
			return nil, err
		}
		tmplString, err := b.String("userdata.sh")
		if err != nil {
			return nil, fmt.Errorf("error loading script template: %s", err.Error())
		}
		userdataTemplate, err = template.New("userdata").Parse(tmplString)
		if err != nil {
			return nil, fmt.Errorf("error parsing script template: %s", err.Error())
		}
	}

	scriptHeader := "set -u -o pipefail"
	if suffixCandidate := os.Getenv("SAFESCALE_SCRIPTS_FAIL_FAST"); suffixCandidate != "" {
		if strings.EqualFold("True", strings.TrimSpace(suffixCandidate)) {
			scriptHeader = "set -Eeuxo pipefail"
		}

		if strings.EqualFold("1", strings.TrimSpace(suffixCandidate)) {
			scriptHeader = "set -Eeuxo pipefail"
		}
	}

	data := userData{
<<<<<<< HEAD
		BashHeader:     scriptHeader,
		User:       resources.DefaultUser,
		PublicKey:  strings.Trim(request.KeyPair.PublicKey, "\n"),
		PrivateKey: strings.Trim(request.KeyPair.PrivateKey, "\n"),
		ConfIF:     !autoHostNetworkInterfaces,
		IsGateway:  request.DefaultGateway == nil && request.Networks[0].Name != resources.SingleHostNetworkName && !useLayer3Networking,
		AddGateway: !request.PublicIP && !useLayer3Networking,
		DNSServers: dnsList,
		CIDR:       cidr,
		GatewayIP:  ip,
		Password:   request.Password,
=======
		User:              resources.DefaultUser,
		PublicKey:         strings.Trim(request.KeyPair.PublicKey, "\n"),
		PrivateKey:        strings.Trim(request.KeyPair.PrivateKey, "\n"),
		ConfIF:            !autoHostNetworkInterfaces,
		IsGateway:         request.DefaultGateway == nil && request.Networks[0].Name != resources.SingleHostNetworkName && !useLayer3Networking,
		AddGateway:        !request.PublicIP && !useLayer3Networking,
		DNSServers:        dnsList,
		CIDR:              cidr,
		GatewayIP:         ip,
		Password:          request.Password,
		EmulatedPublicNet: defaultNetworkCIDR,
>>>>>>> 651bf185
		//HostName:   request.Name,
	}

	dataBuffer := bytes.NewBufferString("")
	err = userdataTemplate.Execute(dataBuffer, data)
	if err != nil {
		return nil, err
	}
	return dataBuffer.Bytes(), nil
}

//Append add some usefull code on the end of userdata.sh just before the reboot (on the label #insert_tag)
func Append(userdata []byte, addedPart string) []byte {
	return bytes.Replace(userdata, []byte("#insert_tag"), []byte(addedPart+"\n\n#insert_tag"), 1)
}

func initUserdataTemplate() error {
	if userdataTemplate != nil {
		// Already loaded
		return nil
	}

	var (
		err         error
		box         *rice.Box
		userdataStr string
	)

	box, err = rice.FindBox("../userdata/scripts")
	if err == nil {
		userdataStr, err = box.String("userdata.sh")
		if err == nil {
			userdataTemplate, err = template.New("user_data").Parse(userdataStr)
			if err == nil {
				return nil
			}
		}
	}
	return err
}<|MERGE_RESOLUTION|>--- conflicted
+++ resolved
@@ -125,7 +125,6 @@
 	}
 
 	data := userData{
-<<<<<<< HEAD
 		BashHeader:     scriptHeader,
 		User:       resources.DefaultUser,
 		PublicKey:  strings.Trim(request.KeyPair.PublicKey, "\n"),
@@ -137,19 +136,7 @@
 		CIDR:       cidr,
 		GatewayIP:  ip,
 		Password:   request.Password,
-=======
-		User:              resources.DefaultUser,
-		PublicKey:         strings.Trim(request.KeyPair.PublicKey, "\n"),
-		PrivateKey:        strings.Trim(request.KeyPair.PrivateKey, "\n"),
-		ConfIF:            !autoHostNetworkInterfaces,
-		IsGateway:         request.DefaultGateway == nil && request.Networks[0].Name != resources.SingleHostNetworkName && !useLayer3Networking,
-		AddGateway:        !request.PublicIP && !useLayer3Networking,
-		DNSServers:        dnsList,
-		CIDR:              cidr,
-		GatewayIP:         ip,
-		Password:          request.Password,
 		EmulatedPublicNet: defaultNetworkCIDR,
->>>>>>> 651bf185
 		//HostName:   request.Name,
 	}
 
