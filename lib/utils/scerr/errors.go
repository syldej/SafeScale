/*
 * Copyright 2018-2019, CS Systemes d'Information, http://www.c-s.fr
 *
 * Licensed under the Apache License, Version 2.0 (the "License");
 * you may not use this file except in compliance with the License.
 * You may obtain a copy of the License at
 *
 *     http://www.apache.org/licenses/LICENSE-2.0
 *
 * Unless required by applicable law or agreed to in writing, software
 * distributed under the License is distributed on an "AS IS" BASIS,
 * WITHOUT WARRANTIES OR CONDITIONS OF ANY KIND, either express or implied.
 * See the License for the specific language governing permissions and
 * limitations under the License.
 */

package scerr

import (
	"encoding/json"
	"fmt"
	"path/filepath"
	"runtime"
	"runtime/debug"
	"strings"
	"sync/atomic"
	"time"

	"github.com/davecgh/go-spew/spew"
	"github.com/sirupsen/logrus"
	"google.golang.org/grpc/codes"
	grpcstatus "google.golang.org/grpc/status"

	"github.com/CS-SI/SafeScale/lib/utils/commonlog"
)

var removePart atomic.Value

// FIXME Add json formatter

// Error defines the interface of a SafeScale error
type Error interface {
	AddConsequence(err error) Error
	Cause() error
	CauseFormatter() string
	Consequences() []error
	Fields() map[string]interface{}
	Error() string
	FieldsFormatter() string
	GRPCCode() codes.Code
	ToGRPCStatus() error
	WithField(key string, value interface{}) Error
}

// AddConsequence adds an error 'err' to the list of consequences
func AddConsequence(err error, cons error) error {
	if err != nil {
		conseq, ok := err.(Error)
		if ok {
			if cons != nil {
				nerr := conseq.AddConsequence(cons)
				return nerr
			}
			return conseq
		}
		logrus.Errorf("trying to add error [%s] to existing error [%s] but failed", cons, err)
	}
	return err
}

// Consequences returns the list of consequences
func Consequences(err error) []error {
	if err != nil {
		conseq, ok := err.(Error)
		if ok {
			return conseq.Consequences()
		}
	}

	return []error{}
}

// WithField ...
func WithField(err error, key string, content interface{}) error {
	if err != nil {
		enrich, ok := err.(Error)
		if ok {
			if key != "" {
				nerr := enrich.WithField(key, content)
				return nerr
			}
			return enrich
		}
	}
	return err
}

// DecorateError changes the error to something more comprehensible when
// timeout occurred
func DecorateError(err error, action string, timeout time.Duration) error {
	if IsGRPCError(err) {
		if IsGRPCTimeout(err) {
			if timeout > 0 {
				return fmt.Errorf("%s took too long (> %v) to respond", action, timeout)
			}
			return fmt.Errorf("%s took too long to respond", action)
		}
	}
	msg := err.Error()
	if strings.Contains(msg, "desc = ") {
		pos := strings.Index(msg, "desc = ") + 7
		msg = msg[pos:]

		if strings.Index(msg, " :") == 0 {
			msg = msg[2:]
		}
		return fmt.Errorf(msg)
	}
	return err
}

// IsGRPCTimeout tells if the err is a timeout kind
func IsGRPCTimeout(err error) bool {
	return grpcstatus.Code(err) == codes.DeadlineExceeded
}

// IsGRPCError tells if the err is of GRPC kind
func IsGRPCError(err error) bool {
	_, ok := grpcstatus.FromError(err)
	return ok
}

// FromGRPCStatus translates GRPC status to error
func FromGRPCStatus(err error) Error {
	if _, ok := err.(Error); ok {
		return err.(Error)
	}

	message := grpcstatus.Convert(err).Message()
	code := grpcstatus.Code(err)
	common := &errCore{message: message, grpcCode: code}
	switch code {
	case codes.DeadlineExceeded:
		return &ErrTimeout{errCore: common}
	case codes.Aborted:
		return &ErrAborted{errCore: common}
	case codes.FailedPrecondition:
		return &ErrInvalidParameter{errCore: common}
	case codes.AlreadyExists:
		return &ErrDuplicate{errCore: common}
	case codes.InvalidArgument:
		return &ErrInvalidRequest{errCore: common}
	case codes.NotFound:
		return &ErrNotFound{errCore: common}
	case codes.PermissionDenied:
		return &ErrForbidden{errCore: common}
	case codes.ResourceExhausted:
		return &ErrOverload{errCore: common}
	case codes.OutOfRange:
		return &ErrOverflow{errCore: common}
	case codes.Unimplemented:
		return &ErrNotImplemented{errCore: common}
	case codes.Internal:
		return &ErrRuntimePanic{errCore: common}
	case codes.DataLoss:
		return &ErrInconsistent{errCore: common}
	case codes.Unauthenticated:
		return &ErrNotAuthenticated{errCore: common}
	}
	return common
}

// ToGRPCStatus translates an error to a GRPC status
func ToGRPCStatus(err error) error {
	if casted, ok := err.(Error); ok {
		return casted.ToGRPCStatus()
	}
	return grpcstatus.Errorf(codes.Unknown, err.Error())
}

type fields map[string]interface{}

// errCore is the implementation of interface Error
type errCore struct {
	message      string
	causer       error
	fields       fields
	consequences []error
	grpcCode     codes.Code
}

// FieldsFormatter ...
func (e *errCore) FieldsFormatter() string {
	j, err := json.Marshal(e.fields)

	if err != nil {
		return ""
	}

	return string(j)
}

// CauseFormatter generates a string containing information about the causing error and the derived errors while trying to clean up
func (e *errCore) CauseFormatter() string {
	msgFinal := ""

	if e.Cause() != nil {
		msgFinal += " ["
		msgFinal += "caused by {"
		msgFinal += e.Cause().Error()
		msgFinal += "}]"
	}

	lenConseq := len(e.Consequences())
	if lenConseq > 0 {
		msgFinal += "[with consequences {"
		for ind, con := range e.Consequences() {
			msgFinal += con.Error()
			if ind+1 < lenConseq {
				msgFinal += ";"
			}
		}
		msgFinal += "}]"
	}

	return msgFinal
}

// Cause returns an error's causer
func (e *errCore) Cause() error {
	return e.causer
}

// Consequences returns the consequences of current error (detected teardown problems)
func (e *errCore) Consequences() []error {
	return e.consequences
}

//
func (e *errCore) Fields() map[string]interface{} {
	return e.fields
}

// GRPCCode returns the appropriate error code to use with gRPC
func (e *errCore) GRPCCode() codes.Code {
	return e.grpcCode
}

// ToGRPCStatus returns a grpcstatus struct from error
func (e *errCore) ToGRPCStatus() error {
	return grpcstatus.Errorf(e.GRPCCode(), e.Error())
}

// Wrap creates a new error with a message 'message' and a causer error 'causer'
func Wrap(cause error, message string) Error {
	newErr := &errCore{message: message, causer: cause, consequences: []error{}}
	if casted, ok := cause.(*errCore); ok {
		newErr.grpcCode = casted.GRPCCode()
	} else {
		newErr.grpcCode = codes.Unknown
	}
	return newErr
}

// NewError creates a new error with a message 'message', a causer error 'causer' and a list of teardown problems 'consequences'
func NewError(message string, cause error, consequences []error) Error {
	if consequences == nil {
		consequences = []error{}
	}
	return &errCore{
		message:      message,
		causer:       cause,
		consequences: consequences,
		fields:       make(fields),
		grpcCode:     codes.Unknown,
	}
}

// AddConsequence adds an error 'err' to the list of consequences
func (e *errCore) AddConsequence(err error) Error {
	if err != nil {
		if e.consequences == nil {
			e.consequences = []error{}
		}
		e.consequences = append(e.consequences, err)
	}
	return e
}

// WithField ...
func (e *errCore) WithField(key string, value interface{}) Error {
	if e.fields != nil {
		e.fields[key] = value
	}

	return e
}

// Error returns a human-friendly error explanation
func (e *errCore) Error() string {
	msgFinal := e.message

	msgFinal += e.CauseFormatter()

	if len(e.fields) > 0 {
		msgFinal += "\nWith fields: "
		msgFinal += e.FieldsFormatter()
	}

	return msgFinal
}

// Cause returns the causer of an error if it implements the causer interface
func Cause(err error) (resp error) {
	resp = err

	for err != nil {
		cause, ok := err.(Error)
		if !ok {
			break
		}
		err = cause.Cause()
		if err != nil {
			resp = err
		}
	}

	return resp
}

// ErrTimeout defines a Timeout error
type ErrTimeout struct {
	*errCore
	dur time.Duration
}

// TimeoutError returns an ErrTimeout instance
func TimeoutError(msg string, timeout time.Duration, cause error) *ErrTimeout {
	return &ErrTimeout{
		errCore: &errCore{
			message:      msg,
			causer:       cause,
			consequences: []error{},
			fields:       make(fields),
			grpcCode:     codes.DeadlineExceeded,
		},
		dur: timeout,
	}
}

func (e *ErrTimeout) AddConsequence(err error) Error {
	if err != nil {
		if e.consequences == nil {
			e.consequences = []error{}
		}
		e.consequences = append(e.consequences, err)
	}
	return e
}

// WithField ...
func (e *ErrTimeout) WithField(key string, value interface{}) Error {
	if e.fields != nil {
		e.fields[key] = value
	}

	return e
}

// ErrNotFound resource not found error
type ErrNotFound struct {
	*errCore
}

// NotFoundError creates a ErrNotFound error
func NotFoundError(msg string) *ErrNotFound {
	return &ErrNotFound{
		errCore: &errCore{
			message:      msg,
			causer:       nil,
			consequences: []error{},
			fields:       make(fields),
			grpcCode:     codes.NotFound,
		},
	}
}

func (e *ErrNotFound) AddConsequence(err error) Error {
	if err != nil {
		if e.consequences == nil {
			e.consequences = []error{}
		}
		e.consequences = append(e.consequences, err)
	}
	return e
}

// WithField ...
func (e *ErrNotFound) WithField(key string, value interface{}) Error {
	if e.fields != nil {
		e.fields[key] = value
	}

	return e
}

// ErrNotAvailable resource not available error
type ErrNotAvailable struct {
	*errCore
}

// NotAvailableError creates a NotAvailable error
func NotAvailableError(msg string) *ErrNotAvailable {
	return &ErrNotAvailable{
		errCore: &errCore{
			message:      msg,
			causer:       nil,
			consequences: []error{},
			fields:       make(fields),
			grpcCode:     codes.Unavailable,
		},
	}
}

func (e *ErrNotAvailable) AddConsequence(err error) Error {
	if err != nil {
		if e.consequences == nil {
			e.consequences = []error{}
		}
		e.consequences = append(e.consequences, err)
	}
	return e
}

// WithField ...
func (e *ErrNotAvailable) WithField(key string, value interface{}) Error {
	if e.fields != nil {
		e.fields[key] = value
	}

	return e
}

// ErrDuplicate already exists error
type ErrDuplicate struct {
	*errCore
}

// DuplicateError creates a ErrDuplicate error
func DuplicateError(msg string) *ErrDuplicate {
	return &ErrDuplicate{
		errCore: &errCore{
			message:      msg,
			causer:       nil,
			consequences: []error{},
			fields:       make(fields),
			grpcCode:     codes.AlreadyExists,
		},
	}
}

func (e *ErrDuplicate) AddConsequence(err error) Error {
	if err != nil {
		if e.consequences == nil {
			e.consequences = []error{}
		}
		e.consequences = append(e.consequences, err)
	}
	return e
}

// WithField ...
func (e *ErrDuplicate) WithField(key string, value interface{}) Error {
	if e.fields != nil {
		e.fields[key] = value
	}

	return e
}

// ErrInvalidRequest ...
type ErrInvalidRequest struct {
	*errCore
}

// InvalidRequestError creates a ErrInvalidRequest error
func InvalidRequestError(msg string) *ErrInvalidRequest {
	return &ErrInvalidRequest{
		errCore: &errCore{
			message:      msg,
			causer:       nil,
			consequences: []error{},
			fields:       make(fields),
			grpcCode:     codes.InvalidArgument,
		},
	}
}

func (e *ErrInvalidRequest) AddConsequence(err error) Error {
	if err != nil {
		if e.consequences == nil {
			e.consequences = []error{}
		}
		e.consequences = append(e.consequences, err)
	}
	return e
}

// WithField ...
func (e *ErrInvalidRequest) WithField(key string, value interface{}) Error {
	if e.fields != nil {
		e.fields[key] = value
	}

	return e
}

// ErrNotAuthenticated when action is done without being authenticated first
type ErrNotAuthenticated struct {
	*errCore
}

// NotAuthenticatedError creates a ErrNotAuthenticated error
func NotAuthenticatedError(msg string) *ErrNotAuthenticated {
	return &ErrNotAuthenticated{
		errCore: &errCore{
			message:      msg,
			causer:       nil,
			consequences: []error{},
			fields:       make(fields),
			grpcCode:     codes.Unauthenticated,
		},
	}
}

func (e *ErrNotAuthenticated) AddConsequence(err error) Error {
	if err != nil {
		if e.consequences == nil {
			e.consequences = []error{}
		}
		e.consequences = append(e.consequences, err)
	}
	return e
}

// WithField ...
func (e *ErrNotAuthenticated) WithField(key string, value interface{}) Error {
	if e.fields != nil {
		e.fields[key] = value
	}

	return e
}

// ErrForbidden when action is not allowed.
type ErrForbidden struct {
	*errCore
}

// ForbiddenError creates a ErrForbidden error
func ForbiddenError(msg string) *ErrForbidden {
	return &ErrForbidden{
		errCore: &errCore{
			message:      msg,
			causer:       nil,
			consequences: []error{},
			fields:       make(fields),
			grpcCode:     codes.PermissionDenied,
		},
	}
}

func (e *ErrForbidden) AddConsequence(err error) Error {
	if err != nil {
		if e.consequences == nil {
			e.consequences = []error{}
		}
		e.consequences = append(e.consequences, err)
	}
	return e
}

// WithField ...
func (e *ErrForbidden) WithField(key string, value interface{}) Error {
	if e.fields != nil {
		e.fields[key] = value
	}

	return e
}

// ErrAborted ...
type ErrAborted struct {
	*errCore
}

// AbortedError creates a ErrAborted error
func AbortedError(msg string, err error) *ErrAborted {
	if msg == "" {
		msg = "aborted"
	}
	return &ErrAborted{
		errCore: &errCore{
			message:      msg,
			causer:       err,
			consequences: []error{},
			fields:       make(fields),
			grpcCode:     codes.Aborted,
		},
	}
}

func (e *ErrAborted) AddConsequence(err error) Error {
	if err != nil {
		if e.consequences == nil {
			e.consequences = []error{}
		}
		e.consequences = append(e.consequences, err)
	}
	return e
}

// WithField ...
func (e *ErrAborted) WithField(key string, value interface{}) Error {
	if e.fields != nil {
		e.fields[key] = value
	}

	return e
}

// ErrLimit ...
type ErrLimit struct {
	*errCore
	limit uint
}

// AbortedError creates a ErrAborted error
func LimitError(limit uint, err error) *ErrLimit {
	return &ErrLimit{
		errCore: &errCore{
			message:      fmt.Sprintf("retry limit exceeded after %d tries", limit),
			causer:       err,
			consequences: []error{},
			fields:       make(fields),
			grpcCode:     codes.OutOfRange,
		},
		limit: limit,
	}
}

func (e *ErrLimit) AddConsequence(err error) Error {
	if err != nil {
		if e.consequences == nil {
			e.consequences = []error{}
		}
		e.consequences = append(e.consequences, err)
	}
	return e
}

// WithField ...
func (e *ErrLimit) WithField(key string, value interface{}) Error {
	if e.fields != nil {
		e.fields[key] = value
	}

	return e
}

// ErrOverflow is used when a limit is reached
type ErrOverflow struct {
	*errCore
	limit uint
}

// OverflowError creates a ErrOverflow error
func OverflowError(msg string, limit uint, err error) *ErrOverflow {
	if limit > 0 {
		limitMsg := fmt.Sprintf("(limit reached: %d)", limit)
		if msg != "" {
			msg += " "
		}
		msg += limitMsg
	}
	return &ErrOverflow{
		errCore: &errCore{
<<<<<<< HEAD
			message:      msg,
			causer:       nil,
=======
			Message:      msg,
			Causer:       err,
>>>>>>> 7aac3dab
			consequences: []error{},
			fields:       make(fields),
			grpcCode:     codes.OutOfRange,
		},
		limit: limit,
	}
}

<<<<<<< HEAD
func (e *ErrOverflow) AddConsequence(err error) Error {
	if err != nil {
		if e.consequences == nil {
			e.consequences = []error{}
		}
		e.consequences = append(e.consequences, err)
	}
	return e
}

// WithField ...
func (e *ErrOverflow) WithField(key string, value interface{}) Error {
	if e.fields != nil {
		e.fields[key] = value
	}

	return e
}

// ErrOverload when action cannot be honored because provider is overloaded (ie too many requests occured in a given time).
=======
// ErrOverload when action reaches a limit (ie too many requests occured in a given time).
>>>>>>> 7aac3dab
type ErrOverload struct {
	*errCore
}

// OverloadError creates a ErrOverload error
func OverloadError(msg string) *ErrOverload {
	return &ErrOverload{
		errCore: &errCore{
			message:      msg,
			causer:       nil,
			consequences: []error{},
			fields:       make(fields),
			grpcCode:     codes.ResourceExhausted,
		},
	}
}

func (e *ErrOverload) AddConsequence(err error) Error {
	if err != nil {
		if e.consequences == nil {
			e.consequences = []error{}
		}
		e.consequences = append(e.consequences, err)
	}
	return e
}

// WithField ...
func (e *ErrOverload) WithField(key string, value interface{}) Error {
	if e.fields != nil {
		e.fields[key] = value
	}

	return e
}

// ErrNotImplemented ...
type ErrNotImplemented struct {
	*errCore
}

// NotImplementedError creates a ErrNotImplemented error
func NotImplementedError(what string) *ErrNotImplemented {
	return &ErrNotImplemented{
		errCore: &errCore{
			message:      decorateWithCallTrace("not implemented yet:", what, ""),
			causer:       nil,
			consequences: []error{},
			fields:       make(fields),
			grpcCode:     codes.Unimplemented,
		},
	}
}

func (e *ErrNotImplemented) AddConsequence(err error) Error {
	if err != nil {
		if e.consequences == nil {
			e.consequences = []error{}
		}
		e.consequences = append(e.consequences, err)
	}
	return e
}

// WithField ...
func (e *ErrNotImplemented) WithField(key string, value interface{}) Error {
	if e.fields != nil {
		e.fields[key] = value
	}

	return e
}

// NotImplementedErrorWithReason creates a ErrNotImplemented error
func NotImplementedErrorWithReason(what string, why string) *ErrNotImplemented {
	return &ErrNotImplemented{
		errCore: &errCore{
			message:      decorateWithCallTrace("not implemented yet:", what, why),
			causer:       nil,
			consequences: []error{},
			fields:       make(fields),
			grpcCode:     codes.Unimplemented,
		},
	}
}

// ErrList ...
type ErrList struct {
	*errCore
	errors []error
}

// ErrListError creates a ErrList
func ErrListError(errors []error) error {
	if len(errors) == 0 {
		return nil
	}

	return &ErrList{
		errCore: &errCore{},
		errors:  errors,
	}
}

func (e *ErrList) AddConsequence(err error) Error {
	if err != nil {
		if e.consequences == nil {
			e.consequences = []error{}
		}
		e.consequences = append(e.consequences, err)
	}
	return e
}

// WithField ...
func (e *ErrList) WithField(key string, value interface{}) Error {
	if e.fields != nil {
		e.fields[key] = value
	}

	return e
}

func (e *ErrList) Error() string {
	return spew.Sdump(e.errors)
}

// ErrRuntimePanic ...
type ErrRuntimePanic struct {
	*errCore
}

// RuntimePanicError creates a ErrRuntimePanic error
func RuntimePanicError(msg string) *ErrRuntimePanic {
	return &ErrRuntimePanic{
		errCore: &errCore{
			message:      msg,
			causer:       nil,
			consequences: []error{},
			fields:       make(fields),
			grpcCode:     codes.Internal,
		},
	}
}

func (e *ErrRuntimePanic) AddConsequence(err error) Error {
	if err != nil {
		if e.consequences == nil {
			e.consequences = []error{}
		}
		e.consequences = append(e.consequences, err)
	}
	return e
}

// WithField ...
func (e *ErrRuntimePanic) WithField(key string, value interface{}) Error {
	if e.fields != nil {
		e.fields[key] = value
	}

	return e
}

// ErrInvalidInstance has to be used when a method is called from an instance equal to nil
type ErrInvalidInstance struct {
	*errCore
}

// InvalidInstanceError creates a ErrInvalidInstance error
func InvalidInstanceError() *ErrInvalidInstance {
	return &ErrInvalidInstance{
		errCore: &errCore{
			message:      decorateWithCallTrace("invalid instance:", "", "calling method from a nil pointer"),
			causer:       nil,
			consequences: []error{},
			fields:       make(fields),
			grpcCode:     codes.FailedPrecondition,
		},
	}
}

func (e *ErrInvalidInstance) AddConsequence(err error) Error {
	if err != nil {
		if e.consequences == nil {
			e.consequences = []error{}
		}
		e.consequences = append(e.consequences, err)
	}
	return e
}

// WithField ...
func (e *ErrInvalidInstance) WithField(key string, value interface{}) Error {
	if e.fields != nil {
		e.fields[key] = value
	}

	return e
}

// ErrInvalidParameter ...
type ErrInvalidParameter struct {
	*errCore
}

// InvalidParameterError creates a ErrInvalidParameter error
func InvalidParameterError(what, why string) *ErrInvalidParameter {
	return &ErrInvalidParameter{
		errCore: &errCore{
			message:      decorateWithCallTrace("invalid parameter:", what, why),
			causer:       nil,
			consequences: []error{},
			fields:       make(fields),
			grpcCode:     codes.FailedPrecondition,
		},
	}
}

func (e *ErrInvalidParameter) AddConsequence(err error) Error {
	if err != nil {
		if e.consequences == nil {
			e.consequences = []error{}
		}
		e.consequences = append(e.consequences, err)
	}
	return e
}

// WithField ...
func (e *ErrInvalidParameter) WithField(key string, value interface{}) Error {
	if e.fields != nil {
		e.fields[key] = value
	}

	return e
}

// decorateWithCallTrace adds call trace to the message "prefix what: why"
func decorateWithCallTrace(prefix, what, why string) string {
	const missingPrefixMessage = "uncategorized error occurred:"

	msg := prefix
	if prefix == "" {
		prefix = missingPrefixMessage
	}

	if what != "" {
		msg += " '" + what + "'"
	}

	if pc, file, line, ok := runtime.Caller(2); ok {
		if f := runtime.FuncForPC(pc); f != nil {
			filename := strings.Replace(file, getPartToRemove(), "", 1)
			if what == "" {
				msg += fmt.Sprintf(" %s", filepath.Base(f.Name()))
			} else {
				msg += fmt.Sprintf(" in %s", filepath.Base(f.Name()))
			}
			if why != "" {
				msg += ": " + why
			}
			msg += fmt.Sprintf(" [%s:%d]", filename, line)
		}
	} else {
		if why != "" {
			msg += ": " + why
		}
	}
	msg += "\n" + string(debug.Stack())
	return msg
}

// ErrInvalidInstanceContent has to be used when a property of an instance contains invalid property
type ErrInvalidInstanceContent struct {
	*errCore
}

// InvalidInstanceContentError returns an instance of ErrInvalidInstanceContent.
func InvalidInstanceContentError(what, why string) *ErrInvalidInstanceContent {
	return &ErrInvalidInstanceContent{
		errCore: &errCore{
			message:      decorateWithCallTrace("invalid instance content:", what, why),
			causer:       nil,
			consequences: []error{},
			fields:       make(fields),
			grpcCode:     codes.FailedPrecondition,
		},
	}
}

func (e *ErrInvalidInstanceContent) AddConsequence(err error) Error {
	if err != nil {
		if e.consequences == nil {
			e.consequences = []error{}
		}
		e.consequences = append(e.consequences, err)
	}
	return e
}

// WithField ...
func (e *ErrInvalidInstanceContent) WithField(key string, value interface{}) Error {
	if e.fields != nil {
		e.fields[key] = value
	}

	return e
}

// ErrInconsistent is used when data used is inconsistent
type ErrInconsistent struct {
	*errCore
}

// InconsistentError creates a ErrInconsistent error
func InconsistentError(msg string) *ErrInconsistent {
	return &ErrInconsistent{
		errCore: &errCore{
			message:      decorateWithCallTrace(msg, "", ""),
			causer:       nil,
			consequences: []error{},
			fields:       make(fields),
			grpcCode:     codes.DataLoss,
		},
	}
}

func (e *ErrInconsistent) AddConsequence(err error) Error {
	if err != nil {
		if e.consequences == nil {
			e.consequences = []error{}
		}
		e.consequences = append(e.consequences, err)
	}
	return e
}

// WithField ...
func (e *ErrInconsistent) WithField(key string, value interface{}) Error {
	if e.fields != nil {
		e.fields[key] = value
	}

	return e
}

// getPartToRemove returns the part of the file path to remove before display.
func getPartToRemove() string {
	if anon := removePart.Load(); anon != nil {
		return anon.(string)
	}
	return "github.com/CS-SI/SafeScale/"
}

// ----------- log helpers ---------------

const (
	errorOccurred       = "ERROR OCCURRED"
	outputErrorTemplate = "%s " + errorOccurred + ": %+v"
)

// OnExitLogErrorWithLevel returns a function that will log error with the log level wanted
// Intended to be used with defer for example.
func OnExitLogErrorWithLevel(in string, err *error, level logrus.Level) func() {
	// If there is nothing to log, or if err is a grpc one, returns an empty function
	if in == "" {
		return func() {}
	}

	logLevelFn, ok := commonlog.LogLevelFnMap[level]
	if !ok {
		logLevelFn = logrus.Error
	}

	if IsGRPCError(*err) {
		return func() {
			if err != nil && *err != nil {
				logLevelFn(fmt.Sprintf(outputErrorTemplate, in, grpcstatus.Convert(*err).Message()))
			}
		}
	}

	// if 'in' is empty, recover function name from caller
	if len(in) == 0 {
		if pc, _, _, ok := runtime.Caller(1); ok {
			if f := runtime.FuncForPC(pc); f != nil {
				in = filepath.Base(f.Name())
			}
		}
	}

	return func() {
		if err != nil && *err != nil {
			logLevelFn(fmt.Sprintf(outputErrorTemplate, in, *err))
		}
	}
}

// OnExitLogError returns a function that will log error with level logrus.ErrorLevel.
// Intended to be used with defer for example
func OnExitLogError(in string, err *error) func() {
	return OnExitLogErrorWithLevel(in, err, logrus.ErrorLevel)
}

// OnExitTraceError returns a function that will log error with level logrus.TraceLevel.
// Intended to be used with defer for example.
func OnExitTraceError(in string, err *error) func() {
	return OnExitLogErrorWithLevel(in, err, logrus.TraceLevel)
}

// OnPanic returns a function intended to capture panic error and fill the error pointer with a ErrRuntimePanic.
func OnPanic(err *error) func() {
	return func() {
		if x := recover(); x != nil {
			*err = RuntimePanicError(fmt.Sprintf("runtime panic occurred: %+v", x))
		}
	}
}

func init() {
	var rootPath string
	if pc, _, _, ok := runtime.Caller(0); ok {
		if f := runtime.FuncForPC(pc); f != nil {
			rootPath = strings.Split(f.Name(), "lib/utils/")[0]
		}
	}
	removePart.Store(rootPath)
}<|MERGE_RESOLUTION|>--- conflicted
+++ resolved
@@ -685,22 +685,17 @@
 	}
 	return &ErrOverflow{
 		errCore: &errCore{
-<<<<<<< HEAD
-			message:      msg,
-			causer:       nil,
-=======
 			Message:      msg,
 			Causer:       err,
->>>>>>> 7aac3dab
-			consequences: []error{},
-			fields:       make(fields),
+			consequences: []error{},
+			Fields:       make(fields),
 			grpcCode:     codes.OutOfRange,
 		},
 		limit: limit,
 	}
 }
 
-<<<<<<< HEAD
+// ErrOverload when action reaches a limit (ie too many requests occured in a given time).
 func (e *ErrOverflow) AddConsequence(err error) Error {
 	if err != nil {
 		if e.consequences == nil {
@@ -721,9 +716,6 @@
 }
 
 // ErrOverload when action cannot be honored because provider is overloaded (ie too many requests occured in a given time).
-=======
-// ErrOverload when action reaches a limit (ie too many requests occured in a given time).
->>>>>>> 7aac3dab
 type ErrOverload struct {
 	*errCore
 }
