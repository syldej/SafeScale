/*
 * Copyright 2018, CS Systemes d'Information, http://www.c-s.fr
 *
 * Licensed under the Apache License, Version 2.0 (the "License");
 * you may not use this file except in compliance with the License.
 * You may obtain a copy of the License at
 *
 *     http://www.apache.org/licenses/LICENSE-2.0
 *
 * Unless required by applicable law or agreed to in writing, software
 * distributed under the License is distributed on an "AS IS" BASIS,
 * WITHOUT WARRANTIES OR CONDITIONS OF ANY KIND, either express or implied.
 * See the License for the specific language governing permissions and
 * limitations under the License.
 */

package openstack

import (
	"fmt"
	"net"
	"strings"
	"time"

	"github.com/davecgh/go-spew/spew"
	"github.com/pkg/errors"
	log "github.com/sirupsen/logrus"

	gc "github.com/gophercloud/gophercloud"
	"github.com/gophercloud/gophercloud/openstack/networking/v2/extensions/layer3/routers"
	"github.com/gophercloud/gophercloud/openstack/networking/v2/networks"
	"github.com/gophercloud/gophercloud/openstack/networking/v2/subnets"
	"github.com/gophercloud/gophercloud/pagination"

	"github.com/CS-SI/SafeScale/providers/metadata"
	"github.com/CS-SI/SafeScale/providers/model"
	"github.com/CS-SI/SafeScale/providers/model/enums/HostProperty"
	"github.com/CS-SI/SafeScale/providers/model/enums/IPVersion"
	propsv1 "github.com/CS-SI/SafeScale/providers/model/properties/v1"
	"github.com/CS-SI/SafeScale/utils"
)

//RouterRequest represents a router request
type RouterRequest struct {
	Name string `json:"name,omitempty"`
	//NetworkID is the Network ID which the router gateway is connected to.
	NetworkID string `json:"network_id,omitempty"`
}

//Router represents a router
type Router struct {
	ID   string `json:"id,omitempty"`
	Name string `json:"name,omitempty"`
	//NetworkID is the Network ID which the router gateway is connected to.
	NetworkID string `json:"network_id,omitempty"`
}

//Subnet define a sub network
type Subnet struct {
	ID   string `json:"id,omitempty"`
	Name string `json:"name,omitempty"`
	//IPVersion is IPv4 or IPv6 (see IPVersion)
	IPVersion IPVersion.Enum `json:"ip_version,omitempty"`
	//Mask mask in CIDR notation
	Mask string `json:"mask,omitempty"`
	//NetworkID id of the parent network
	NetworkID string `json:"network_id,omitempty"`
}

// CreateNetwork creates a network named name
func (client *Client) CreateNetwork(req model.NetworkRequest) (*model.Network, error) {
	log.Debugf("providers.openstack.CreateNetwork(%s) called", req.Name)

	// We 1st check if name is not already used
	_net, err := metadata.LoadNetwork(client, req.Name)
	if err != nil {
		msg := fmt.Sprintf("Error creating network '%s': failed to access metadata: %v", req.Name, err)
		// log.Errorf(msg)
		return nil, fmt.Errorf(msg)
	}
	if _net != nil {
		return nil, fmt.Errorf("Error creating network '%s': a network already exists with that name", req.Name)
	}

	// Checks if CIDR is valid...
	_, _, err = net.ParseCIDR(req.CIDR)
	if err != nil {
		return nil, fmt.Errorf("failed to create subnet '%s (%s)': %s", req.Name, req.CIDR, err.Error())
	}

	// We specify a name and that it should forward packets
	state := true
	opts := networks.CreateOpts{
		Name:         req.Name,
		AdminStateUp: &state,
	}

	// Execute the operation and get back a networks.Network struct
	network, err := networks.Create(client.Network, opts).Extract()
	if err != nil {
		msg := fmt.Sprintf("Error creating network '%s': %s", req.Name, ProviderErrorToString(err))
		// log.Errorf(msg)
		return nil, fmt.Errorf(msg)
	}

	// Starting from here, delete network if exit with error
	defer func() {
		if err != nil {
			derr := networks.Delete(client.Network, network.ID).ExtractErr()
			if derr != nil {
				log.Errorf("failed to delete network '%s': %v", req.Name, derr)
			}
		}
	}()

	subnet, err := client.createSubnet(req.Name, network.ID, req.CIDR, req.IPVersion, req.DNSServers)
	if err != nil {
		return nil, fmt.Errorf("Error creating network '%s': %s", req.Name, ProviderErrorToString(err))
	}

	// Starting from here, delete subnet if exit with error
	defer func() {
		if err != nil {
			derr := client.deleteSubnet(subnet.ID)
			if derr != nil {
				log.Errorf("failed to delete subnet '%s': %+v", subnet.ID, derr)
			}
		}
	}()

	net := model.NewNetwork()
	net.ID = network.ID
	net.Name = network.Name
	net.CIDR = subnet.Mask
	net.IPVersion = subnet.IPVersion
	err = metadata.SaveNetwork(client, net)
	if err != nil {
		return nil, err
	}
	return net, nil
}

// GetNetwork returns the network identified by ref (id or name)
func (client *Client) GetNetwork(ref string) (*model.Network, error) {
	// If not found, we look for any network from provider
	// 1st try with id
	network, err := networks.Get(client.Network, ref).Extract()
	if err != nil {
		if _, ok := err.(gc.ErrDefault404); !ok {
			// log.Errorf("Error getting network: %+v", err)
			return nil, errors.Wrap(err, fmt.Sprintf("Error getting network '%s': %s", ref, ProviderErrorToString(err)))
		}
	}
	if network != nil && network.ID != "" {
		sns, err := client.listSubnets(ref)
		if err != nil {
			// log.Errorf("Error getting network: listing subnet: %+v", err)
			return nil, errors.Wrap(err, fmt.Sprintf("Error getting network: %s", ProviderErrorToString(err)))
		}
		if len(sns) != 1 {
			return nil, fmt.Errorf("Bad configuration, each network should have exactly one subnet")
		}
		sn := sns[0]
		// gwID, _ := client.getGateway(id)
		// if err != nil {
		// 	return nil, fmt.Errorf("Bad configuration, no gateway associated to this network")
		// }
		net := model.NewNetwork()
		net.ID = network.ID
		net.Name = network.Name
		net.CIDR = sn.Mask
		net.IPVersion = sn.IPVersion
		//net.GatewayID = network.GatewayId
		return net, nil
	}

	// Last chance, we look at all network
	nets, err := client.listAllNetworks()
	if err != nil {
		// log.Debugf("Error getting network: listing all networks: %+v", err)
		return nil, errors.Wrap(err, fmt.Sprintf("Error getting network: listing all networks"))
	}
	for _, n := range nets {
		if n.ID == ref || n.Name == ref {
			return n, err
		}
	}

	// At this point, no network has been found with given reference
	return nil, nil
}

// ListNetworks lists available networks
func (client *Client) ListNetworks(all bool) ([]*model.Network, error) {
	if all {
		return client.listAllNetworks()
	}
	return client.listMonitoredNetworks()
}

// listAllNetworks lists available networks
func (client *Client) listAllNetworks() ([]*model.Network, error) {
	// We have the option of filtering the network list. If we want the full
	// collection, leave it as an empty struct
	opts := networks.ListOpts{}

	// Retrieve a pager (i.e. a paginated collection)
	pager := networks.List(client.Network, opts)
	var netList []*model.Network
	// Define an anonymous function to be executed on each page's iteration
	err := pager.EachPage(func(page pagination.Page) (bool, error) {
		networkList, err := networks.ExtractNetworks(page)
		if err != nil {
			return false, err
		}

		for _, n := range networkList {
			sns, err := client.listSubnets(n.ID)
			if err != nil {
				return false, fmt.Errorf("Error getting network: %s", ProviderErrorToString(err))
			}
			if len(sns) != 1 {
				continue
			}
			if n.ID == client.ProviderNetworkID {
				continue
			}
			sn := sns[0]
			// gwID, err := client.getGateway(n.ID)
			// if err != nil {
			// 	return false, fmt.Errorf("Error getting network: %s", ProviderErrorToString(err))
			// }
			net := model.NewNetwork()
			net.ID = n.ID
			net.Name = n.Name
			net.CIDR = sn.Mask
			net.IPVersion = sn.IPVersion
			// GatewayID: gwID,
			netList = append(netList, net)
		}
		return true, nil
	})
	if len(netList) == 0 || err != nil {
		if err != nil {
			log.Debugf("Error listing networks: pagination error: %+v", err)
			return nil, errors.Wrap(err, fmt.Sprintf("Error listing networks: %s", ProviderErrorToString(err)))
		}
		log.Debugf("Listing all networks: Empty network list !")
	}
	return netList, nil
}

// listMonitoredNetworks lists available networks created by SafeScale (ie those registered in object storage)
func (client *Client) listMonitoredNetworks() ([]*model.Network, error) {
	var netList []*model.Network

	m := metadata.NewNetwork(client)
	err := m.Browse(func(net *model.Network) error {
		// // Get info about the gateway associated to this network
		// mgw, err := metadata.NewGateway(client, net.ID)
		// if err != nil {
		// 	log.Print(err.Error())
		// 	return nil
		// }
		// ok, err := mgw.Read()

		// if ok && (err == nil) {
		// 	gwhost := mgw.Get()
		// 	// Update GatewayId field
		// 	net.GatewayID = gwhost.ID
		// }

		netList = append(netList, net)
		return nil
	})

	if err != nil {
		log.Debugf("Error listing monitored networks: pagination error: %+v", err)
		return nil, errors.Wrap(err, fmt.Sprintf("Error listing monitored networks: %s", ProviderErrorToString(err)))
	}

	return netList, err
}

// DeleteNetwork deletes the network identified by id
func (client *Client) DeleteNetwork(networkRef string) error {
	log.Debugf("providers.openstack.DeleteNetwork(%s) called", networkRef)
	defer log.Debugf("providers.openstack.DeleteNetwork(%s) done", networkRef)

	mn, err := metadata.LoadNetwork(client, networkRef)
	if err != nil {
		msg := fmt.Sprintf("failed to delete network '%s': error reading metadata: %+v", networkRef, err)
		log.Debugf(msg)
		return fmt.Errorf(msg)
	}
	if mn == nil {
		return fmt.Errorf("Failed to find network '%s' in metadata", networkRef)
	}
	network := mn.Get()
	networkID := network.ID

	r := networks.Get(client.Network, networkID)
	err = r.Err
	if err != nil {
		log.Errorf("Failed to delete network: %+v", err)
		if strings.Contains(err.Error(), "Resource not found") {
			log.Errorf("Inconsistent network data !!")
		}
	}

	gwID := network.GatewayID

	hosts, err := mn.ListHosts()
	if err != nil {
		return err
	}
	if len(hosts) > 0 {
		var allhosts []string
		for _, i := range hosts {
			if gwID != i.ID {
				allhosts = append(allhosts, i.Name)
			}
		}
		if len(allhosts) > 0 {
			var lenS string
			if len(allhosts) > 1 {
				lenS = "s"
			}
			return fmt.Errorf("network '%s' has %d host%s attached (%s)", network.Name, len(allhosts), lenS, strings.Join(allhosts, ","))
		}
	}

	if gwID != "" {
		err = client.DeleteGateway(networkID)
		if err != nil {
			log.Warnf("Failed to delete gateway: %s", ProviderErrorToString(err))
		}
		err = networks.Get(client.Network, gwID).Err
		if err != nil {
			if strings.Contains(err.Error(), "Resource not found") {
				log.Warnf("Inconsistent gateway data !!")
			}
		}
	}

	sns, err := client.listSubnets(networkID)
	if err != nil {
		msg := fmt.Sprintf("failed to delete network '%s': %s", network.Name, ProviderErrorToString(err))
		log.Debugf(utils.TitleFirst(msg))
		return fmt.Errorf(msg)
	}
	for _, sn := range sns {
		err := client.deleteSubnet(sn.ID)
		if err != nil {
			msg := fmt.Sprintf("failed to delete network '%s': %s", network.Name, ProviderErrorToString(err))
			log.Debugf(utils.TitleFirst(msg))
			return fmt.Errorf(msg)
		}
	}
	err = networks.Delete(client.Network, networkID).ExtractErr()
	if err != nil {
		msg := fmt.Sprintf("failed to delete network '%s': %s", network.Name, ProviderErrorToString(err))
		log.Debugf(utils.TitleFirst(msg))
		return fmt.Errorf(msg)
	}
	err = mn.Delete()
	if err != nil {
		msg := fmt.Sprintf("failed to delete network: %+v", err)
		log.Debugf(utils.TitleFirst(msg))
		return fmt.Errorf(msg)
	}

	return nil
}

// CreateGateway creates a public Gateway for a private network
func (client *Client) CreateGateway(req model.GWRequest) (*model.Host, error) {
	// Ensure network exists
	net, err := client.GetNetwork(req.NetworkID)
	if err != nil {
		log.Errorf("Error creating gateway: getting network: %+v", err)
		return nil, errors.Wrap(err, fmt.Sprintf("Error creating gateway, getting network by id, Network '%s' not found '%s'", req.NetworkID, ProviderErrorToString(err)))
	}
	if net == nil {
		return nil, fmt.Errorf("Error creating gateway, Network %s not found", req.NetworkID)
	}
	gwname := req.GWName
	if gwname == "" {
		gwname = "gw-" + net.Name
	}
	hostReq := model.HostRequest{
		ImageID:      req.ImageID,
		KeyPair:      req.KeyPair,
		ResourceName: gwname,
		TemplateID:   req.TemplateID,
		NetworkIDs:   []string{req.NetworkID},
		PublicIP:     true,
	}
	host, err := client.createHost(hostReq, true)
	if err != nil {
		log.Errorf("Error creating gateway: creating host: %+v", err)
		return nil, errors.Wrap(err, fmt.Sprintf("Error creating gateway : %s", ProviderErrorToString(err)))
	}

	// delete the host when found problem starting from here
	defer func() {
		if err != nil {
			nerr := client.DeleteHost(host.ID)
			if nerr != nil {
				log.Warnf("Problem cleaning up after failure saving metadata : trying to delete host: %v", nerr)
			}
		}
	}()

	// Updates Host Property propsv1.HostSizing
	hostSizingV1 := propsv1.NewHostSizing()
	err = host.Properties.Get(HostProperty.SizingV1, hostSizingV1)
	if err != nil {
		return nil, errors.Wrap(err, fmt.Sprintf("Error creating gateway : %s", ProviderErrorToString(err)))
	}
	hostSizingV1.Template = req.TemplateID
	err = host.Properties.Set(HostProperty.SizingV1, hostSizingV1)
	if err != nil {
		return nil, errors.Wrap(err, fmt.Sprintf("Error creating gateway : %s", ProviderErrorToString(err)))
	}

	// Writes Gateway metadata
	err = metadata.SaveGateway(client, host, req.NetworkID)
	if err != nil {
		log.Debugf("Error creating gateway: saving network metadata: %+v", err)
		return nil, errors.Wrap(err, fmt.Sprintf("Error creating gateway: Error saving gateway metadata: %s", ProviderErrorToString(err)))
	}

	return host, nil
}

// DeleteGateway delete the public gateway of a private network
func (client *Client) DeleteGateway(networkID string) error {
<<<<<<< HEAD
	m, err := metadata.LoadGateway(client, networkID)
=======
	mg, err := metadata.LoadGateway(client, networkID)
>>>>>>> c899011a
	if err != nil {
		// log.Errorf("Error deleting gateway: failure loading gateway metadata: %+v", err)
		return errors.Wrap(err, "Error deleting gateway: failure loading gateway metadata")
	}
	if mg == nil {
		return nil
	}

	host := mg.Get()
	nerr := client.DeleteHost(host.ID)
	if nerr != nil {
		return errors.Wrapf(nerr, "Error deleting gateway: error deleting host '%s'", host.ID)
	} else {
		// TODO Handle edge cases, and don't wait forever

		// Loop waiting for effective deletion of the host
		for err = nil; err != nil; _, err = client.GetHost(host.ID) {
			time.Sleep(100 * time.Millisecond)
		}
	}
	// Loop waiting for effective deletion of the host
	for err = nil; err != nil; err = client.UpdateHost(host) {
		time.Sleep(100 * time.Millisecond)
	}

	return mg.Delete()
}

// ToGopherIPversion ...
func ToGopherIPversion(v IPVersion.Enum) gc.IPVersion {
	if v == IPVersion.IPv4 {
		return gc.IPv4
	} else if v == IPVersion.IPv6 {
		return gc.IPv6
	}
	return -1
}

func fromGopherIPversion(v gc.IPVersion) IPVersion.Enum {
	if v == gc.IPv4 {
		return IPVersion.IPv4
	} else if v == gc.IPv6 {
		return IPVersion.IPv6
	}
	return -1
}

// FromIntIPversion ...
func FromIntIPversion(v int) IPVersion.Enum {
	if v == 4 {
		return IPVersion.IPv4
	} else if v == 6 {
		return IPVersion.IPv6
	}
	return -1
}

// createSubnet creates a sub network
// - netID ID of the parent network
// - name is the name of the sub network
// - mask is a network mask defined in CIDR notation
func (client *Client) createSubnet(name string, networkID string, cidr string, ipVersion IPVersion.Enum, dnsServers []string) (*Subnet, error) {
	// You must associate a new subnet with an existing network - to do this you
	// need its UUID. You must also provide a well-formed CIDR value.
	dhcp := true
	opts := subnets.CreateOpts{
		NetworkID:  networkID,
		CIDR:       cidr,
		IPVersion:  ToGopherIPversion(ipVersion),
		Name:       name,
		EnableDHCP: &dhcp,
	}
	if len(dnsServers) > 0 {
		opts.DNSNameservers = dnsServers
	}

	if !client.Cfg.UseLayer3Networking {
		noGateway := ""
		opts.GatewayIP = &noGateway
	}

	// Execute the operation and get back a subnets.Subnet struct
	r := subnets.Create(client.Network, opts)
	subnet, err := r.Extract()
	if err != nil {
		switch r.Err.(type) {
		case gc.ErrDefault400:
			neutronError := ParseNeutronError(r.Err.Error())
			if neutronError != nil {
				msg := fmt.Sprintf("Error creating subnet: bad request: %s\n", neutronError["message"])
				log.Debugf(msg)
				return nil, fmt.Errorf(msg)
			}
		}
		log.Debugf("Error creating subnet: %+v\n", err)
		return nil, errors.Wrap(err, fmt.Sprintf("Error creating subnet: %s", ProviderErrorToString(err)))
	}

	// Starting from here, delete subnet if exit with error
	defer func() {
		if err != nil {
			derr := client.deleteSubnet(subnet.ID)
			if derr != nil {
				log.Warnf("Error deleting subnet: %v", derr)
			}
		}
	}()

	if client.Cfg.UseLayer3Networking {
		router, err := client.createRouter(RouterRequest{
			Name:      subnet.ID,
			NetworkID: client.ProviderNetworkID,
		})
		if err != nil {
			log.Debugf("Error creating subnet: %+v", err)
			return nil, errors.Wrap(err, fmt.Sprintf("Error creating subnet: %s", ProviderErrorToString(err)))
		}

		// Starting from here, delete router if exit with error
		defer func() {
			if err != nil {
				derr := client.deleteRouter(router.ID)
				if derr != nil {
					log.Warnf("Error deleting router: %v", derr)
				}
			}
		}()

		err = client.addSubnetToRouter(router.ID, subnet.ID)
		if err != nil {
			log.Debugf("Error creating subnet: %+v", err)
			return nil, errors.Wrap(err, fmt.Sprintf("Error creating subnet: %s", ProviderErrorToString(err)))
		}
	}

	return &Subnet{
		ID:        subnet.ID,
		Name:      subnet.Name,
		IPVersion: FromIntIPversion(subnet.IPVersion),
		Mask:      subnet.CIDR,
		NetworkID: subnet.NetworkID,
	}, nil
}

// getSubnet returns the sub network identified by id
func (client *Client) getSubnet(id string) (*Subnet, error) {
	// Execute the operation and get back a subnets.Subnet struct
	subnet, err := subnets.Get(client.Network, id).Extract()
	if err != nil {
		log.Debugf("Error getting subnet: getting subnet: %+v", err)
		return nil, errors.Wrap(err, fmt.Sprintf("Error getting subnet: %s", ProviderErrorToString(err)))
	}
	return &Subnet{
		ID:        subnet.ID,
		Name:      subnet.Name,
		IPVersion: FromIntIPversion(subnet.IPVersion),
		Mask:      subnet.CIDR,
		NetworkID: subnet.NetworkID,
	}, nil
}

// listSubnets lists available sub networks of network net
func (client *Client) listSubnets(netID string) ([]Subnet, error) {
	pager := subnets.List(client.Network, subnets.ListOpts{
		NetworkID: netID,
	})
	var subnetList []Subnet
	paginationErr := pager.EachPage(func(page pagination.Page) (bool, error) {
		list, err := subnets.ExtractSubnets(page)
		if err != nil {
			return false, fmt.Errorf("Error listing subnets: %s", ProviderErrorToString(err))
		}

		for _, subnet := range list {
			subnetList = append(subnetList, Subnet{
				ID:        subnet.ID,
				Name:      subnet.Name,
				IPVersion: FromIntIPversion(subnet.IPVersion),
				Mask:      subnet.CIDR,
				NetworkID: subnet.NetworkID,
			})
		}
		return true, nil
	})

	if (paginationErr != nil) || (len(subnetList) == 0) {
		if paginationErr != nil {
			log.Debugf("Error listing subnets: pagination error: %+v", paginationErr)
			return nil, errors.Wrap(paginationErr, fmt.Sprintf("We have a pagination error !: %v", paginationErr))
		}
		log.Debugf("Listing subnets: Empty subnet list !")
	}

	return subnetList, nil
}

// deleteSubnet deletes the sub network identified by id
func (client *Client) deleteSubnet(id string) error {
	log.Debugf("providers.openstack.deleteSubnet(%s) called", id)
	defer log.Debugf("providers.openstack.deleteSubnet(%s) done", id)

	routerList, _ := client.ListRouters()
	var router *Router
	for _, r := range routerList {
		if r.Name == id {
			router = &r
			break
		}
	}
	if router != nil {
		if err := client.removeSubnetFromRouter(router.ID, id); err != nil {
			msg := fmt.Sprintf("failed to delete subnet '%s': %s", id, ProviderErrorToString(err))
			log.Debug(utils.TitleFirst(msg))
			return fmt.Errorf(msg)
		}
		if err := client.deleteRouter(router.ID); err != nil {
			msg := fmt.Sprintf("failed to delete subnet '%s': %s", id, ProviderErrorToString(err))
			log.Debug(utils.TitleFirst(msg))
			return fmt.Errorf(msg)
		}
	}

	var (
		r   subnets.DeleteResult
		err error
	)
	for i := 0; i < 10; i++ {
		r = subnets.Delete(client.Network, id)
		err = r.ExtractErr()
		if err == nil {
			break
		}
		time.Sleep(1 * time.Second)
	}
	if err != nil {
		switch err.(type) {
		case gc.ErrUnexpectedResponseCode:
			neutronError := ParseNeutronError(err.Error())
			if neutronError["type"] != "" {
				msg := fmt.Sprintf("failed to delete subnet '%s': still in use", id)
				log.Errorf(utils.TitleFirst(msg))
				return fmt.Errorf(msg)
			}
		}
		msg := fmt.Sprintf("failed to delete subnet '%s': %s", id, ProviderErrorToString(err))
		log.Errorf(utils.TitleFirst(msg))
		return fmt.Errorf(msg)
	}

	return nil
}

// createRouter creates a router satisfying req
func (client *Client) createRouter(req RouterRequest) (*Router, error) {
	//Create a router to connect external Provider network
	gi := routers.GatewayInfo{
		NetworkID: req.NetworkID,
	}
	state := true
	opts := routers.CreateOpts{
		Name:         req.Name,
		AdminStateUp: &state,
		GatewayInfo:  &gi,
	}
	router, err := routers.Create(client.Network, opts).Extract()
	if err != nil {
		log.Debugf("failed to create router '%s': %+v", req.Name, err)
		return nil, errors.Wrap(err, fmt.Sprintf("failed to create router '%s': %s", req.Name, ProviderErrorToString(err)))
	}
	log.Debugf("Router '%s' (%s) successfully created", router.Name, router.ID)
	return &Router{
		ID:        router.ID,
		Name:      router.Name,
		NetworkID: router.GatewayInfo.NetworkID,
	}, nil
}

// getRouter returns the router identified by id
func (client *Client) getRouter(id string) (*Router, error) {
	r, err := routers.Get(client.Network, id).Extract()
	if err != nil {
		log.Debugf("Error getting router '%s': %+v", id, err)
		return nil, errors.Wrap(err, fmt.Sprintf("Error getting Router: %s", ProviderErrorToString(err)))
	}
	return &Router{
		ID:        r.ID,
		Name:      r.Name,
		NetworkID: r.GatewayInfo.NetworkID,
	}, nil
}

// ListRouters lists available routers
func (client *Client) ListRouters() ([]Router, error) {
	var ns []Router
	err := routers.List(client.Network, routers.ListOpts{}).EachPage(func(page pagination.Page) (bool, error) {
		list, err := routers.ExtractRouters(page)
		if err != nil {
			return false, err
		}
		for _, r := range list {
			an := Router{
				ID:        r.ID,
				Name:      r.Name,
				NetworkID: r.GatewayInfo.NetworkID,
			}
			ns = append(ns, an)
		}
		return true, nil
	})
	if err != nil {
		return nil, errors.Wrap(err, fmt.Sprintf("Error listing volume types: %s", ProviderErrorToString(err)))
	}
	return ns, nil
}

// deleteRouter deletes the router identified by id
func (client *Client) deleteRouter(id string) error {
	err := routers.Delete(client.Network, id).ExtractErr()
	if err != nil {
		log.Debugf("Error deleting router: delete: %+v", err)
		return errors.Wrap(err, fmt.Sprintf("Error deleting Router: %s", ProviderErrorToString(err)))
	}
	return nil
}

// addSubnetToRouter attaches subnet to router
func (client *Client) addSubnetToRouter(routerID string, subnetID string) error {
	_, err := routers.AddInterface(client.Network, routerID, routers.AddInterfaceOpts{
		SubnetID: subnetID,
	}).Extract()
	if err != nil {
		log.Debugf("Error adding subnet to router: adding interface: %+v", err)
		return errors.Wrap(err, fmt.Sprintf("Error addinter subnet: %s", ProviderErrorToString(err)))
	}
	return nil
}

// removeSubnetFromRouter detachesa subnet from router interface
func (client *Client) removeSubnetFromRouter(routerID string, subnetID string) error {
	r := routers.RemoveInterface(client.Network, routerID, routers.RemoveInterfaceOpts{
		SubnetID: subnetID,
	})
	_, err := r.Extract()
	if err != nil {
		spew.Dump(r)
		msg := fmt.Sprintf("failed to remove subnet '%s' from router '%s': %s", subnetID, routerID, ProviderErrorToString(err))
		log.Debug(msg)
		return errors.Wrap(err, msg)
	}
	return nil
}<|MERGE_RESOLUTION|>--- conflicted
+++ resolved
@@ -436,11 +436,7 @@
 
 // DeleteGateway delete the public gateway of a private network
 func (client *Client) DeleteGateway(networkID string) error {
-<<<<<<< HEAD
-	m, err := metadata.LoadGateway(client, networkID)
-=======
 	mg, err := metadata.LoadGateway(client, networkID)
->>>>>>> c899011a
 	if err != nil {
 		// log.Errorf("Error deleting gateway: failure loading gateway metadata: %+v", err)
 		return errors.Wrap(err, "Error deleting gateway: failure loading gateway metadata")
