--- conflicted
+++ resolved
@@ -395,8 +395,6 @@
 
 // createHost ...
 func (client *Client) createHost(request api.HostRequest, isGateway bool) (*api.Host, error) {
-<<<<<<< HEAD
-=======
 	// We 1st check if name is not aleready used
 	m, err := metadata.LoadHost(providers.FromClient(client), request.Name)
 	if err != nil {
@@ -407,7 +405,6 @@
 	}
 
 	// Optional network gateway
->>>>>>> 56d8f1a0
 	var gw *api.Host
 	// If the host is not public it has to be created on a network owning a Gateway
 	if !request.PublicIP {
@@ -569,7 +566,6 @@
 }
 
 // GetHost returns the host identified by id
-<<<<<<< HEAD
 func (client *Client) GetHost(id string) (*api.Host, error) {
 	var (
 		server *servers.Server
@@ -602,46 +598,6 @@
 		switch retryErr.(type) {
 		case retry.ErrTimeout:
 			return nil, fmt.Errorf("failed to get host '%s' information after 10s: %s", id, err.Error())
-		}
-	}
-	if err != nil {
-		return nil, err
-=======
-func (client *Client) GetHost(ref string) (*api.Host, error) {
-	// We first try looking for host by ID from metadata
-	m, err := metadata.LoadHost(providers.FromClient(client), ref)
-	if err != nil {
-		return nil, err
-	}
-	if m != nil {
-		return m.Get(), nil
->>>>>>> 56d8f1a0
-	}
-
-	// If not found, we look for any host from provider
-	// 1st try with id
-	server, err := servers.Get(client.Compute, ref).Extract()
-	if err != nil {
-		if _, ok := err.(gc.ErrDefault404); !ok {
-			return nil, fmt.Errorf("Error getting host '%s': %s", ref, ProviderErrorToString(err))
-		}
-	}
-	if server != nil && server.ID != "" {
-		return client.toHost(server), nil
-	}
-	// Last chance, we look at all network
-	hosts, err := client.listAllHosts()
-	if err != nil {
-		return nil, err
-	}
-	for _, host := range hosts {
-		if host.ID == ref || host.Name == ref {
-			return &host, err
-		}
-	}
-
-	// At this point, no network has been found with given reference
-	return nil, nil
 }
 
 //ListHosts lists available hosts
