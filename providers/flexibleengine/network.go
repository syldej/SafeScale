--- conflicted
+++ resolved
@@ -310,19 +310,11 @@
 func (client *Client) createSubnet(name string, cidr string) (*subnets.Subnet, error) {
 	// Validates CIDR regarding the existing subnets
 	subnets, err := client.listSubnets()
-<<<<<<< HEAD
 	if err != nil {
 		return nil, err
 	}
 	network, networkDesc, err := net.ParseCIDR(cidr)
 	if err != nil {
-=======
-	if err != nil {
-		return nil, err
-	}
-	network, networkDesc, err := net.ParseCIDR(cidr)
-	if err != nil {
->>>>>>> cc8f6788
 		return nil, fmt.Errorf("failed to create subnet '%s (%s)': %s", name, cidr, errorString(err))
 	}
 	for _, s := range *subnets {
