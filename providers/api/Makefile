--- conflicted
+++ resolved
@@ -1,27 +1,20 @@
 GO?=go
 
-<<<<<<< HEAD
-.PHONY:	clean enums filters
+.PHONY:	clean enums
 
 DIRECTORIES := $(sort $(dir $(wildcard */)))
 
 all:	enums 
-=======
-.PHONY:	clean filters
->>>>>>> 3e7c9d7c
 
 vet:
 	@$(GO) vet ./...
 
-<<<<<<< HEAD
 enums:
-	@$(GO) generate ./...	
+	@$(GO) generate ./...
 
 generate:
 	@$(GO) generate ./...
 
-=======
->>>>>>> 3e7c9d7c
 clean:
 	@(cd enums && $(MAKE) $@)
 	@(for d in $(DIRECTORIES); do (cd $$d; $(MAKE) clean); done)