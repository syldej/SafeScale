/*
 * Copyright 2018, CS Systemes d'Information, http://www.c-s.fr
 *
 * Licensed under the Apache License, Version 2.0 (the "License");
 * you may not use this file except in compliance with the License.
 * You may obtain a copy of the License at
 *
 *     http://www.apache.org/licenses/LICENSE-2.0
 *
 * Unless required by applicable law or agreed to in writing, software
 * distributed under the License is distributed on an "AS IS" BASIS,
 * WITHOUT WARRANTIES OR CONDITIONS OF ANY KIND, either express or implied.
 * See the License for the specific language governing permissions and
 * limitations under the License.
 */

package services

import (
	"fmt"
	"path"
	"strings"

	"github.com/pkg/errors"
	log "github.com/sirupsen/logrus"

	"github.com/CS-SI/SafeScale/providers"
	"github.com/CS-SI/SafeScale/providers/api"
	"github.com/CS-SI/SafeScale/providers/metadata"

	"github.com/CS-SI/SafeScale/system/nfs"

	"github.com/satori/go.uuid"
)

//go:generate mockgen -destination=../mocks/mock_nasapi.go -package=mocks github.com/CS-SI/SafeScale/broker/daemon/services NasAPI

//NasAPI defines API to manipulate NAS
type NasAPI interface {
	Create(name, host, path string) (*api.Nas, error)
	Delete(name string) (*api.Nas, error)
	List() ([]api.Nas, error)
	Mount(name, host, path string) (*api.Nas, error)
	UMount(name, host string) (*api.Nas, error)
	Inspect(name string) ([]*api.Nas, error)
}

// NewNasService creates a NAS service
func NewNasService(api api.ClientAPI) NasAPI {
	return &NasService{
		provider:    providers.FromClient(api),
		hostService: NewHostService(api),
	}
}

// NasService nas service
type NasService struct {
	provider    *providers.Service
	hostService HostAPI
}

func sanitize(in string) (string, error) {
	sanitized := path.Clean(in)
	if !path.IsAbs(sanitized) {
		return "", fmt.Errorf("Exposed path must be absolute")
	}
	return sanitized, nil
}

//Create a nas
func (srv *NasService) Create(name, hostName, path string) (*api.Nas, error) {

	// Check if a nas already exist with the same name
	nas, err := srv.findNas(name)
	if err != nil {
		tbr := errors.Wrap(err, "")
		log.Errorf("%+v", tbr)
		return nil, tbr
	}
	if nas != nil {
		return nil, providers.ResourceAlreadyExistsError("NAS", name)
	}

	// Sanitize path
	exportedPath, err := sanitize(path)
	if err != nil {
		tbr := errors.Wrap(err, "")
		log.Errorf("%+v", tbr)
		return nil, tbr
	}

	host, err := srv.hostService.Get(hostName)
	if err != nil || host == nil {
		tbr := errors.Wrap(err, "")
		log.Errorf("%+v", tbr)
		return nil, tbr
	}

	sshConfig, err := srv.provider.GetSSHConfig(host.ID)
	if err != nil {
		tbr := errors.Wrap(err, "")
		log.Errorf("%+v", tbr)
		return nil, tbr
	}

	server, err := nfs.NewServer(sshConfig)
	if err != nil {
		tbr := errors.Wrap(err, "")
		log.Errorf("%+v", tbr)
		return nil, tbr
	}
	err = server.Install()
	if err != nil {
		tbr := errors.Wrap(err, "")
		log.Errorf("%+v", tbr)
		return nil, tbr
	}

	err = server.AddShare(exportedPath, "")
	if err != nil {
		tbr := errors.Wrap(err, "")
		log.Errorf("%+v", tbr)
		return nil, tbr
	}

	nasid, _ := uuid.NewV4()
	nas = &api.Nas{
		ID:       nasid.String(),
		Name:     name,
		Host:     host.Name,
		Path:     exportedPath,
		IsServer: true,
	}

	// TODO OPP Check this
	err = srv.saveNASDefinition(*nas)
	if err != nil {
		tbr := errors.Wrap(err, "Error saving NAS definition")
		log.Errorf("%+v", tbr)
		return nas, tbr
	}

	return nas, err
}

//Delete a container
func (srv *NasService) Delete(name string) (*api.Nas, error) {
	// Retrieve info about the nas
	nass, err := srv.Inspect(name)
	if err != nil {
		tbr := errors.Wrap(err, "")
		log.Errorf("%+v", tbr)
		return nil, tbr
	}

	if len(nass) == 0 {
		return nil, errors.Wrap(providers.ResourceNotFoundError("NAS", name), "Cannot delete NAS")
	}
	if len(nass) > 1 {
		var hosts []string
		for _, nas := range nass {
			if !nas.IsServer {
				hosts = append(hosts, nas.Host)
			}
		}
		return nil, fmt.Errorf("Cannot delete nas '%s' because it is mounted on hosts : %s", name, strings.Join(hosts, " "))
	}

	nas := nass[0]

	host, err := srv.hostService.Get(nas.Host)
	if err != nil {
		tbr := errors.Wrap(err, "")
		log.Errorf("%+v", tbr)
		return nil, tbr
	}

	sshConfig, err := srv.provider.GetSSHConfig(host.ID)
	if err != nil {
		tbr := errors.Wrap(err, "")
		log.Errorf("%+v", tbr)
		return nil, tbr
	}

	server, err := nfs.NewServer(sshConfig)
	if err != nil {
		tbr := errors.Wrap(err, "")
		log.Errorf("%+v", tbr)
		return nil, tbr
	}

	err = server.RemoveShare(nas.Path)
	if err != nil {
		tbr := errors.Wrap(err, "")
		log.Errorf("%+v", tbr)
		return nil, tbr
	}

	// TODO OPP Check this
	err = srv.removeNASDefinition(*nas)
	if err != nil {
		tbr := errors.Wrap(err, "")
		log.Errorf("%+v", tbr)
		return nas, tbr
	}

	return nas, err
}

//List return the list of all created nas
func (srv *NasService) List() ([]api.Nas, error) {
	var nass []api.Nas
	m := metadata.NewNas(srv.provider)
	err := m.Browse(func(nas *api.Nas) error {
		nass = append(nass, *nas)
		return nil
	})
	if err != nil {
		tbr := errors.Wrap(err, "Error browsing nas")
		log.Errorf("%+v", tbr)
		return nass, tbr
	}
	return nass, nil
}

//Mount a directory exported by a nas on a local directory of an host
func (srv *NasService) Mount(name, hostName, path string) (*api.Nas, error) {
	// Sanitize path
	mountPath, err := sanitize(path)
	if err != nil {
		return nil, fmt.Errorf("Invalid path to be mounted: '%s' : '%s'", path, err)
	}

	nas, err := srv.findNas(name)
	if err != nil {
		tbr := errors.Wrap(err, "")
		log.Errorf("%+v", tbr)
		return nil, tbr
	}

	if nas == nil {
<<<<<<< HEAD
		return nil, errors.Wrap(providers.ResourceNotFoundError("NAS", name), "Cannot Mount NAS")

	}

	host, err := srv.hostService.Get(hostName)
	if err != nil {
		return nil, errors.Wrap(providers.ResourceNotFoundError("host", hostName), "Cannot Mount NAS")
=======
		return nil, providers.ResourceNotFoundError("NAS", name)
	}

	host, err := srv.hostService.Get(hostName)
	if err != nil || host == nil {
		return nil, providers.ResourceNotFoundError("host", hostName)
>>>>>>> a50c7946
	}

	nfsServer, err := srv.hostService.Get(nas.Host)
	if err != nil {
		return nil, errors.Wrap(providers.ResourceNotFoundError("host", nas.Host), "Cannot Mount NAS")
	}

	sshConfig, err := srv.provider.GetSSHConfig(host.ID)
	if err != nil {
		tbr := errors.Wrap(err, "")
		log.Errorf("%+v", tbr)
		return nil, tbr
	}

	nsfclient, err := nfs.NewNFSClient(sshConfig)
	if err != nil {
		tbr := errors.Wrap(err, "")
		log.Errorf("%+v", tbr)
		return nil, tbr
	}

	err = nsfclient.Install()
	if err != nil {
		tbr := errors.Wrap(err, "")
		log.Errorf("%+v", tbr)
		return nil, tbr
	}

	err = nsfclient.Mount(nfsServer.GetAccessIP(), nas.Path, mountPath)
	if err != nil {
		tbr := errors.Wrap(err, "")
		log.Errorf("%+v", tbr)
		return nil, tbr
	}

	nasid, _ := uuid.NewV4()
	client := &api.Nas{
		ID:       nasid.String(),
		Name:     name,
		Host:     host.Name,
		Path:     mountPath,
		IsServer: false,
	}
	err = metadata.MountNas(srv.provider, client, nas)
	if err != nil {
		tbr := errors.Wrap(err, "")
		log.Errorf("%+v", tbr)
		return client, tbr
	}

	return client, err
}

//UMount a directory exported by a nas on a local directory of an host
func (srv *NasService) UMount(name, hostName string) (*api.Nas, error) {
	nas, err := srv.findNas(name)
	if err != nil {
		tbr := errors.Wrap(err, "")
		log.Errorf("%+v", tbr)
		return nil, tbr
	}
	if nas == nil {
		return nil, errors.Wrap(providers.ResourceNotFoundError("NAS", name), "Cannot detach NAS")
	}

	client, err := srv.findClient(name, hostName)
	if err != nil {
		tbr := errors.Wrap(err, "")
		log.Errorf("%+v", tbr)
		return nil, tbr
	}

	host, err := srv.hostService.Get(hostName)
	if err != nil {
		return nil, errors.Wrap(providers.ResourceNotFoundError("host", hostName), "Cannot detach NAS")
	}

	nfsServer, err := srv.hostService.Get(nas.Host)
	if err != nil {
		return nil, errors.Wrap(providers.ResourceNotFoundError("host", nas.Host), "Cannot detach NAS")
	}

	sshConfig, err := srv.provider.GetSSHConfig(host.ID)
	if err != nil {
		tbr := errors.Wrap(err, "")
		log.Errorf("%+v", tbr)
		return nil, tbr
	}

	nsfclient, err := nfs.NewNFSClient(sshConfig)
	if err != nil {
		tbr := errors.Wrap(err, "")
		log.Errorf("%+v", tbr)
		return nil, tbr
	}

	err = nsfclient.Unmount(nfsServer.GetAccessIP(), nas.Path)
	if err != nil {
		tbr := errors.Wrap(err, "")
		log.Errorf("%+v", tbr)
		return nil, tbr
	}

	err = metadata.UmountNas(srv.provider, client, nas)
	if err != nil {
		tbr := errors.Wrap(err, "")
		log.Errorf("%+v", tbr)
		return client, tbr
	}

	return client, err
}

//Inspect return the detail the nas whose nas is given and all clients connected to
func (srv *NasService) Inspect(name string) ([]*api.Nas, error) {
	mtdNas, err := metadata.LoadNas(srv.provider, name)
	if err != nil {
		tbr := errors.Wrap(err, "Error loading NAS metadata")
		log.Errorf("%+v", tbr)
		return nil, tbr
	}
	if mtdNas == nil {
		tbr := errors.Wrap(providers.ResourceNotFoundError("NAS", name), "Cannot inspect NAS")
		return nil, tbr
	}

	nass, err := mtdNas.Listclients()
	if err != nil {
		tbr := errors.Wrap(err, "Error listing NAS clients")
		log.Errorf("%+v", tbr)
		return nil, tbr
	}

	nass = append([]*api.Nas{mtdNas.Get()}, nass...)

	return nass, nil
}

func (srv *NasService) saveNASDefinition(nas api.Nas) error {
	return metadata.SaveNas(srv.provider, &nas)
}

func (srv *NasService) removeNASDefinition(nas api.Nas) error {
	return metadata.RemoveNas(srv.provider, &nas)
}

func (srv *NasService) findNas(name string) (*api.Nas, error) {
	mtdNas, err := metadata.LoadNas(srv.provider, name)
	if err != nil {
		tbr := errors.Wrap(err, "Cannot load NAS")
		log.Errorf("%+v", tbr)
		return nil, tbr
	}
	if mtdNas == nil {
		return nil, nil
	}
	return mtdNas.Get(), nil
}

func (srv *NasService) findClient(nasName, hostName string) (*api.Nas, error) {
	mtdnas, err := metadata.LoadNas(srv.provider, nasName)
	if err != nil {
		tbr := errors.Wrap(err, "Cannot load NAS")
		log.Errorf("%+v", tbr)
		return nil, tbr
	}
	if mtdnas == nil {
		return nil, errors.Wrap(providers.ResourceNotFoundError("NAS", nasName), "Cannot load NAS")
	}

	client, err := mtdnas.FindClient(hostName)
	if err != nil {
		tbr := errors.Wrap(err, "")
		log.Errorf("%+v", tbr)
		return client, tbr
	}

	return client, err
}<|MERGE_RESOLUTION|>--- conflicted
+++ resolved
@@ -18,11 +18,10 @@
 
 import (
 	"fmt"
+	"github.com/pkg/errors"
+	log "github.com/sirupsen/logrus"
 	"path"
 	"strings"
-
-	"github.com/pkg/errors"
-	log "github.com/sirupsen/logrus"
 
 	"github.com/CS-SI/SafeScale/providers"
 	"github.com/CS-SI/SafeScale/providers/api"
@@ -239,7 +238,6 @@
 	}
 
 	if nas == nil {
-<<<<<<< HEAD
 		return nil, errors.Wrap(providers.ResourceNotFoundError("NAS", name), "Cannot Mount NAS")
 
 	}
@@ -247,14 +245,6 @@
 	host, err := srv.hostService.Get(hostName)
 	if err != nil {
 		return nil, errors.Wrap(providers.ResourceNotFoundError("host", hostName), "Cannot Mount NAS")
-=======
-		return nil, providers.ResourceNotFoundError("NAS", name)
-	}
-
-	host, err := srv.hostService.Get(hostName)
-	if err != nil || host == nil {
-		return nil, providers.ResourceNotFoundError("host", hostName)
->>>>>>> a50c7946
 	}
 
 	nfsServer, err := srv.hostService.Get(nas.Host)
