--- conflicted
+++ resolved
@@ -42,22 +42,18 @@
 
 // VolumeAPI defines API to manipulate hosts
 type VolumeAPI interface {
-<<<<<<< HEAD
+	Delete(ref string) error
 	Delete(ctx context.Context, ref string) error
-	Get(ctx context.Context, ref string) (*model.Volume, error)
+	Inspect(ref string) (*resources.Volume, map[string]*propsv1.HostLocalMount, error)
+	List(all bool) ([]resources.Volume, error)
 	Inspect(ctx context.Context, ref string) (*model.Volume, map[string]*propsv1.HostLocalMount, error)
+	Create(name string, size int, speed VolumeSpeed.Enum) (*resources.Volume, error)
 	List(ctx context.Context, all bool) ([]model.Volume, error)
+	Attach(volume string, host string, path string, format string, doNotFormat bool) error
 	Create(ctx context.Context, name string, size int, speed VolumeSpeed.Enum) (*model.Volume, error)
 	Attach(ctx context.Context, volume string, host string, path string, format string, doNotFormat bool) error
+	Detach(volume string, host string) error
 	Detach(ctx context.Context, volume string, host string) error
-=======
-	Delete(ref string) error
-	Inspect(ref string) (*resources.Volume, map[string]*propsv1.HostLocalMount, error)
-	List(all bool) ([]resources.Volume, error)
-	Create(name string, size int, speed VolumeSpeed.Enum) (*resources.Volume, error)
-	Attach(volume string, host string, path string, format string, doNotFormat bool) error
-	Detach(volume string, host string) error
->>>>>>> 0909d643
 }
 
 // VolumeHandler volume service
@@ -73,11 +69,8 @@
 }
 
 // List returns the network list
-<<<<<<< HEAD
+func (handler *VolumeHandler) List(all bool) ([]resources.Volume, error) {
 func (svc *VolumeHandler) List(ctx context.Context, all bool) ([]model.Volume, error) {
-=======
-func (handler *VolumeHandler) List(all bool) ([]resources.Volume, error) {
->>>>>>> 0909d643
 	if all {
 		volumes, err := handler.service.ListVolumes()
 		return volumes, infraErr(err)
@@ -98,13 +91,10 @@
 // TODO At service level, ve need to log before returning, because it's the last chance to track the real issue in server side
 
 // Delete deletes volume referenced by ref
-<<<<<<< HEAD
+func (handler *VolumeHandler) Delete(ref string) error {
 func (svc *VolumeHandler) Delete(ctx context.Context, ref string) error {
+	mv, err := metadata.LoadVolume(handler.service, ref)
 	mv, err := metadata.LoadVolume(svc.provider, ref)
-=======
-func (handler *VolumeHandler) Delete(ref string) error {
-	mv, err := metadata.LoadVolume(handler.service, ref)
->>>>>>> 0909d643
 	if err != nil {
 		switch err.(type) {
 		case utils.ErrNotFound:
@@ -132,12 +122,9 @@
 		return err
 	}
 
-<<<<<<< HEAD
 	var deleteMatadataOnly bool
 	err = svc.provider.DeleteVolume(volume.ID)
-=======
 	err = handler.service.DeleteVolume(volume.ID)
->>>>>>> 0909d643
 	if err != nil {
 		switch err.(type) {
 		case model.ErrResourceNotFound:
@@ -173,7 +160,6 @@
 	return nil
 }
 
-<<<<<<< HEAD
 // Get returns the volume identified by ref, ref can be the name or the id
 func (svc *VolumeHandler) Get(ctx context.Context, ref string) (*model.Volume, error) {
 	mv, err := metadata.LoadVolume(svc.provider, ref)
@@ -189,13 +175,10 @@
 }
 
 // Inspect returns the volume identified by ref and its attachment (if any)
+func (handler *VolumeHandler) Inspect(ref string) (*resources.Volume, map[string]*propsv1.HostLocalMount, error) {
 func (svc *VolumeHandler) Inspect(ctx context.Context, ref string) (*model.Volume, map[string]*propsv1.HostLocalMount, error) {
+	mv, err := metadata.LoadVolume(handler.service, ref)
 	volume, err := svc.Get(ctx, ref)
-=======
-// Inspect returns the volume identified by ref and its attachment (if any)
-func (handler *VolumeHandler) Inspect(ref string) (*resources.Volume, map[string]*propsv1.HostLocalMount, error) {
-	mv, err := metadata.LoadVolume(handler.service, ref)
->>>>>>> 0909d643
 	if err != nil {
 		if _, ok := err.(utils.ErrNotFound); ok {
 			return nil, nil, logicErr(resources.ResourceNotFoundError("volume", ref))
@@ -248,13 +231,10 @@
 }
 
 // Create a volume
-<<<<<<< HEAD
+func (handler *VolumeHandler) Create(name string, size int, speed VolumeSpeed.Enum) (*resources.Volume, error) {
 func (svc *VolumeHandler) Create(ctx context.Context, name string, size int, speed VolumeSpeed.Enum) (*model.Volume, error) {
+	volume, err := handler.service.CreateVolume(resources.VolumeRequest{
 	volume, err := svc.provider.CreateVolume(model.VolumeRequest{
-=======
-func (handler *VolumeHandler) Create(name string, size int, speed VolumeSpeed.Enum) (*resources.Volume, error) {
-	volume, err := handler.service.CreateVolume(resources.VolumeRequest{
->>>>>>> 0909d643
 		Name:  name,
 		Size:  size,
 		Speed: speed,
@@ -301,15 +281,11 @@
 }
 
 // Attach a volume to an host
-<<<<<<< HEAD
+func (handler *VolumeHandler) Attach(volumeName, hostName, path, format string, doNotFormat bool) error {
 func (svc *VolumeHandler) Attach(ctx context.Context, volumeName, hostName, path, format string, doNotFormat bool) error {
 	// Get volume data
+	volume, _, err := handler.Inspect(volumeName)
 	volume, err := svc.Get(ctx, volumeName)
-=======
-func (handler *VolumeHandler) Attach(volumeName, hostName, path, format string, doNotFormat bool) error {
-	// Get volume data
-	volume, _, err := handler.Inspect(volumeName)
->>>>>>> 0909d643
 	if err != nil {
 		switch err.(type) {
 		case resources.ErrResourceNotFound:
@@ -320,13 +296,8 @@
 	}
 
 	// Get Host data
-<<<<<<< HEAD
-	hostSvc := NewHostHandler(svc.provider)
+	hostSvc := NewHostHandler(handler.service)
 	host, err := hostSvc.ForceInspect(ctx, hostName)
-=======
-	hostSvc := NewHostHandler(handler.service)
-	host, err := hostSvc.ForceInspect(hostName)
->>>>>>> 0909d643
 	if err != nil {
 		return throwErr(err)
 	}
@@ -389,20 +360,14 @@
 				// Note: most providers are not able to tell the real device name the volume
 				//       will have on the host, so we have to use a way that can work everywhere
 				// Get list of disks before attachment
-<<<<<<< HEAD
+				oldDiskSet, err := handler.listAttachedDevices(host)
 				oldDiskSet, err := svc.listAttachedDevices(ctx, host)
-=======
-				oldDiskSet, err := handler.listAttachedDevices(host)
->>>>>>> 0909d643
 				if err != nil {
 					err := logicErrf(err, "failed to get list of connected disks")
 					return err
 				}
-<<<<<<< HEAD
+				vaID, err := handler.service.CreateVolumeAttachment(resources.VolumeAttachmentRequest{
 				vaID, err = svc.provider.CreateVolumeAttachment(model.VolumeAttachmentRequest{
-=======
-				vaID, err := handler.service.CreateVolumeAttachment(resources.VolumeAttachmentRequest{
->>>>>>> 0909d643
 					Name:     fmt.Sprintf("%s-%s", volume.Name, host.Name),
 					HostID:   host.ID,
 					VolumeID: volume.ID,
@@ -428,11 +393,8 @@
 				retryErr := retry.WhileUnsuccessfulDelay1Second(
 					func() error {
 						// Get new of disk after attachment
-<<<<<<< HEAD
+						newDiskSet, err := handler.listAttachedDevices(host)
 						newDiskSet, err := svc.listAttachedDevices(ctx, host)
-=======
-						newDiskSet, err := handler.listAttachedDevices(host)
->>>>>>> 0909d643
 						if err != nil {
 							err := logicErrf(err, "failed to get list of connected disks")
 							return err
@@ -454,13 +416,8 @@
 				deviceName = "/dev/" + newDisk.ToSlice()[0].(string)
 
 				// Create mount point
-<<<<<<< HEAD
-				sshHandler := NewSSHHandler(svc.provider)
+				sshHandler := NewSSHHandler(handler.service)
 				sshConfig, err := sshHandler.GetConfig(ctx, host.ID)
-=======
-				sshHandler := NewSSHHandler(handler.service)
-				sshConfig, err := sshHandler.GetConfig(host.ID)
->>>>>>> 0909d643
 				if err != nil {
 					err = infraErr(err)
 					return err
@@ -527,7 +484,6 @@
 	if err != nil {
 		return infraErrf(err, "can't attach volume")
 	}
-<<<<<<< HEAD
 	defer func() {
 		if err != nil {
 			err2 := volume.Properties.LockForWrite(VolumeProperty.AttachedV1).ThenUse(func(v interface{}) error {
@@ -545,9 +501,6 @@
 		}
 	}()
 	err = metadata.SaveHost(svc.provider, host)
-=======
-	err = metadata.SaveHost(handler.service, host)
->>>>>>> 0909d643
 	if err != nil {
 		return infraErrf(err, "can't attach volume")
 	}
@@ -593,11 +546,8 @@
 	return nil
 }
 
-<<<<<<< HEAD
+func (handler *VolumeHandler) listAttachedDevices(host *resources.Host) (mapset.Set, error) {
 func (svc *VolumeHandler) listAttachedDevices(ctx context.Context, host *model.Host) (mapset.Set, error) {
-=======
-func (handler *VolumeHandler) listAttachedDevices(host *resources.Host) (mapset.Set, error) {
->>>>>>> 0909d643
 	var (
 		retcode        int
 		stdout, stderr string
@@ -634,15 +584,11 @@
 }
 
 // Detach detach the volume identified by ref, ref can be the name or the id
-<<<<<<< HEAD
+func (handler *VolumeHandler) Detach(volumeName, hostName string) error {
 func (svc *VolumeHandler) Detach(ctx context.Context, volumeName, hostName string) error {
 	// Load volume data
+	volume, _, err := handler.Inspect(volumeName)
 	volume, err := svc.Get(ctx, volumeName)
-=======
-func (handler *VolumeHandler) Detach(volumeName, hostName string) error {
-	// Load volume data
-	volume, _, err := handler.Inspect(volumeName)
->>>>>>> 0909d643
 	if err != nil {
 		switch err.(type) {
 		case resources.ErrResourceNotFound:
@@ -654,13 +600,8 @@
 	mountPath := ""
 
 	// Load host data
-<<<<<<< HEAD
-	hostSvc := NewHostHandler(svc.provider)
+	hostSvc := NewHostHandler(handler.service)
 	host, err := hostSvc.ForceInspect(ctx, hostName)
-=======
-	hostSvc := NewHostHandler(handler.service)
-	host, err := hostSvc.ForceInspect(hostName)
->>>>>>> 0909d643
 	if err != nil {
 		return throwErr(err)
 	}
@@ -714,13 +655,8 @@
 				}
 
 				// Unmount the Block Device ...
-<<<<<<< HEAD
-				sshHandler := NewSSHHandler(svc.provider)
+				sshHandler := NewSSHHandler(handler.service)
 				sshConfig, err := sshHandler.GetConfig(ctx, host.ID)
-=======
-				sshHandler := NewSSHHandler(handler.service)
-				sshConfig, err := sshHandler.GetConfig(host.ID)
->>>>>>> 0909d643
 				if err != nil {
 					err = logicErrf(err, "error getting ssh config")
 					return err
@@ -771,12 +707,7 @@
 	if err != nil {
 		return infraErr(err)
 	}
-<<<<<<< HEAD
-	// Updates metadata
-	err = metadata.SaveVolume(svc.provider, volume)
-=======
 	err = metadata.SaveVolume(handler.service, volume)
->>>>>>> 0909d643
 	if err != nil {
 		err = infraErr(err)
 		return err
