/*
 * Copyright 2018, CS Systemes d'Information, http://www.c-s.fr
 *
 * Licensed under the Apache License, Version 2.0 (the "License");
 * you may not use this file except in compliance with the License.
 * You may obtain a copy of the License at
 *
 *     http://www.apache.org/licenses/LICENSE-2.0
 *
 * Unless required by applicable law or agreed to in writing, software
 * distributed under the License is distributed on an "AS IS" BASIS,
 * WITHOUT WARRANTIES OR CONDITIONS OF ANY KIND, either express or implied.
 * See the License for the specific language governing permissions and
 * limitations under the License.
 */

package handlers

import (
	"fmt"
	"os"
	"os/user"
	"strconv"
	"time"

	"github.com/CS-SI/SafeScale/providers/model/enums/HostState"
	"github.com/CS-SI/SafeScale/providers/model/enums/NetworkProperty"

	"github.com/pkg/errors"

	log "github.com/sirupsen/logrus"

	"github.com/CS-SI/SafeScale/broker/client"
	brokerutils "github.com/CS-SI/SafeScale/broker/utils"
	"github.com/CS-SI/SafeScale/providers"
	"github.com/CS-SI/SafeScale/providers/metadata"
	"github.com/CS-SI/SafeScale/providers/model"
	"github.com/CS-SI/SafeScale/providers/model/enums/HostProperty"
	"github.com/CS-SI/SafeScale/providers/model/enums/IPVersion"
	propsv1 "github.com/CS-SI/SafeScale/providers/model/properties/v1"
	"github.com/CS-SI/SafeScale/system"
	"github.com/CS-SI/SafeScale/utils"
	"github.com/CS-SI/SafeScale/utils/retry"
)

//go:generate mockgen -destination=../mocks/mock_hostapi.go -package=mocks github.com/CS-SI/SafeScale/broker/server/handlers HostAPI

// TODO At service level, we need to log before returning, because it's the last chance to track the real issue in server side

// HostAPI defines API to manipulate hosts
type HostAPI interface {
	Create(name string, net string, cpu int, ram float32, disk int, os string, public bool, gpuNumber int, freq float32, force bool) (*model.Host, error)
	List(all bool) ([]*model.Host, error)
	ForceInspect(ref string) (*model.Host, error)
	Inspect(ref string) (*model.Host, error)
	Delete(ref string) error
	SSH(ref string) (*system.SSHConfig, error)
	Reboot(ref string) error
	Resize(name string, cpu int, ram float32, disk int, gpuNumber int, freq float32) (*model.Host, error)
	Start(ref string) error
	Stop(ref string) error
}

// HostHandler host service
type HostHandler struct {
	provider *providers.Service
}

// NewHostHandler ...
func NewHostHandler(api *providers.Service) HostAPI {
	return &HostHandler{
		provider: api,
	}
}

// Start starts a host
func (svc *HostHandler) Start(ref string) error {
	log.Debugf("server.services.HostHandler.Start(%s) called", ref)
	defer log.Debugf("server.services.HostHandler.Start(%s) done", ref)

	mh, err := metadata.LoadHost(svc.provider, ref)
	if err != nil {
		// TODO Introduce error level as parameter
		return infraErrf(err, "Error getting ssh config of host '%s': loading host metadata", ref)
	}

	id := mh.Get().ID
	err = svc.provider.StartHost(id)
	if err != nil {
		return infraErr(err)
	}
	return infraErr(svc.provider.WaitHostState(id, HostState.STARTED, brokerutils.GetTimeoutCtxHost()))
}

// Stop stops a host
func (svc *HostHandler) Stop(ref string) error {
	log.Debugf("server.services.HostHandler.Stop(%s) called", ref)
	defer log.Debugf("server.services.HostHandler.Stop(%s) done", ref)

	mh, err := metadata.LoadHost(svc.provider, ref)
	if err != nil {
		// TODO Introduce error level as parameter
		return infraErrf(err, "Error getting ssh config of host '%s': loading host metadata", ref)
	}
	id := mh.Get().ID
	err = svc.provider.StopHost(id)
	if err != nil {
		return infraErr(err)
	}
	return infraErr(svc.provider.WaitHostState(id, HostState.STOPPED, brokerutils.GetTimeoutCtxHost()))
}

// Reboot reboots a host
func (svc *HostHandler) Reboot(ref string) error {
	log.Debugf("server.services.HostHandler.Reboot(%s) called", ref)
	defer log.Debugf("server.services.HostHandler.Reboot(%s) done", ref)

	mh, err := metadata.LoadHost(svc.provider, ref)
	if err != nil {
		return infraErr(fmt.Errorf("failed to load metadata of host '%s': %v", ref, err))
	}
	id := mh.Get().ID
	err = svc.provider.RebootHost(id)
	if err != nil {
		return infraErr(err)
	}
	err = retry.WhileUnsuccessfulDelay5Seconds(
		func() error {
			return svc.provider.WaitHostState(id, HostState.STARTED, brokerutils.GetTimeoutCtxHost())
		},
		5*time.Minute,
	)
	if err != nil {
		return infraErrf(err, "timeout waiting host '%s' to be rebooted", ref)
	}
	return nil
}

func (svc *HostHandler) Resize(ref string, cpu int, ram float32, disk int, gpuNumber int, freq float32) (*model.Host, error) {
	log.Debugf("server.services.HostHandler.Resize(%s) called", ref)
	defer log.Debugf("server.services.HostHandler.Resize(%s) done", ref)

	mh, err := metadata.LoadHost(svc.provider, ref)
	if err != nil {
		return nil, infraErrf(err, "failed to load host metadata")
	}

	id := mh.Get().ID
	hostSizeRequest := model.SizingRequirements{
		MinDiskSize: disk,
		MinRAMSize:  ram,
		MinCores:    cpu,
		MinFreq:     freq,
		MinGPU:      gpuNumber,
	}

	// TODO RESIZE 1st check new requirements vs old requirements
	host := mh.Get()
	host, err = svc.provider.GetHost(host)
	if err != nil {
		return nil, infraErr(err)
	}

	nhs := propsv1.NewHostSizing()
	err = host.Properties.SafeGet(HostProperty.SizingV1, nhs)
	if err != nil {
		return nil, infraErrf(err, "Unable to parse host metadata '%s", ref)
	}

	descent := false

	descent = descent || (hostSizeRequest.MinCores < nhs.RequestedSize.Cores)
	descent = descent || (hostSizeRequest.MinRAMSize < nhs.RequestedSize.RAMSize)
	descent = descent || (hostSizeRequest.MinGPU < nhs.RequestedSize.GPUNumber)
	descent = descent || (hostSizeRequest.MinFreq < nhs.RequestedSize.CPUFreq)
	descent = descent || (hostSizeRequest.MinDiskSize < nhs.RequestedSize.DiskSize)

	if descent {
		log.Warn("Asking for less resources..., ain't gonna happen :(")
	}

	newHost, err := svc.provider.ResizeHost(id, hostSizeRequest)

	if err != nil {
		return nil, infraErrf(err, "Error resizing host '%s'", ref)
	}
	if newHost == nil {
		return nil, throwErrf("Unknown error resizing host '%s'", ref)
	}

	return newHost, err
}

// Create creates a host
func (svc *HostHandler) Create(
	name string, net string, cpu int, ram float32, disk int, los string, public bool, gpuNumber int, freq float32, force bool,
) (*model.Host, error) {

	log.Debugf("HostHandler.Create('%s') called", name)
	defer log.Debugf("HostHandler.Create('%s') done", name)

	host, err := svc.provider.GetHostByName(name)
	if err != nil {
		switch err.(type) {
		case model.ErrResourceNotFound:
		default:
			return nil, infraErrf(err, "failure creating host: failed to check if host resource name '%s' is already used: %v", name, err)
		}
	} else {
		return nil, logicErr(fmt.Errorf("failed to create host '%s': name is already used", name))
	}

	var networks []*model.Network
	var gw *model.Host
	if len(net) != 0 {
		networkHandler := NewNetworkHandler(svc.provider)
		n, err := networkHandler.Inspect(net)
		if err != nil {
			switch err.(type) {
			case model.ErrResourceNotFound:
				return nil, infraErr(err)
			default:
				return nil, infraErrf(err, "Failed to get network resource data: '%s'.", net)
			}
		}
		if n == nil {
			return nil, logicErr(fmt.Errorf("Failed to find network '%s'", net))
		}
		networks = append(networks, n)
		mgw, err := metadata.LoadHost(svc.provider, n.GatewayID)
		if err != nil {
			return nil, infraErr(err)
		}
		gw = mgw.Get()
	} else {
		net, err := svc.getOrCreateDefaultNetwork()
		if err != nil {
			return nil, infraErr(err)
		}
		networks = append(networks, net)
	}

	msg := fmt.Sprintf("Requested template satisfying: %d core%s", cpu, utils.Plural(cpu))
	if freq > 0 {
		msg += fmt.Sprintf(" at %.01f GHz", freq)
	}
	msg += fmt.Sprintf(", %.01f GB RAM, %d GB disk", ram, disk)
	if gpuNumber > 0 {
		msg += fmt.Sprintf(", %d GPU%s", gpuNumber, utils.Plural(gpuNumber))
	}
	log.Infof(msg)
	templates, err := svc.provider.SelectTemplatesBySize(
		model.SizingRequirements{
			MinCores:    cpu,
			MinRAMSize:  ram,
			MinDiskSize: disk,
			MinGPU:      gpuNumber,
			MinFreq:     freq,
		}, force)
	if err != nil {
		return nil, infraErrf(err, "failed to find template corresponding to requested resources")
	}
	var template model.HostTemplate
	if len(templates) > 0 {
		template = templates[0]
		msg := fmt.Sprintf("Selected template: '%s' (%d core%s", template.Name, cpu, utils.Plural(cpu))
		if template.CPUFreq > 0 {
			msg += fmt.Sprintf(" at %.01f GHz", template.CPUFreq)
		}
		msg += fmt.Sprintf(", %.01f GB RAM, %d GB disk", template.RAMSize, template.DiskSize)
		if template.GPUNumber > 0 {
			msg += fmt.Sprintf(", %d GPU%s", template.GPUNumber, utils.Plural(template.GPUNumber))
			if template.GPUType != "" {
				msg += fmt.Sprintf(" %s", template.GPUType)
			}
		}
		msg += ")"
		log.Infof(msg)
	}

	img, err := svc.provider.SearchImage(los)
	if err != nil {
		return nil, infraErr(errors.Wrap(err, "Failed to find image to use on compute resource."))
	}
	hostRequest := model.HostRequest{
		ImageID:        img.ID,
		ResourceName:   name,
		TemplateID:     template.ID,
		PublicIP:       public,
		Networks:       networks,
		DefaultGateway: gw,
	}

	host, err = svc.provider.CreateHost(hostRequest)
	if err != nil {
		switch err.(type) {
		case model.ErrResourceInvalidRequest:
			return nil, infraErr(err)
		default:
			return nil, infraErrf(err, "failed to create compute resource '%s'", hostRequest.ResourceName)
		}
	}

	defer func() {
		if err != nil {
			derr := svc.provider.DeleteHost(host.ID)
			if derr != nil {
				log.Errorf("Failed to delete host '%s': %v", host.Name, derr)
			}
		}
	}()

	// Updates property propsv1.HostSizing
	hostSizingV1 := propsv1.NewHostSizing()
	err = host.Properties.Get(HostProperty.SizingV1, hostSizingV1)
	if err != nil {
		return nil, infraErr(err)
	}
	hostSizingV1.Template = hostRequest.TemplateID
	hostSizingV1.RequestedSize = &propsv1.HostSize{
		Cores:     cpu,
		RAMSize:   ram,
		DiskSize:  disk,
		GPUNumber: gpuNumber,
		CPUFreq:   freq,
	}
	err = host.Properties.Set(HostProperty.SizingV1, hostSizingV1)
	if err != nil {
		return nil, infraErr(err)
	}

	// Sets host extension DescriptionV1
	creator := ""
	hostname, _ := os.Hostname()
	if curUser, err := user.Current(); err == nil {
		creator := curUser.Username
		if hostname != "" {
			creator += "@" + hostname
		}
		if curUser.Name != "" {
			creator += " (" + curUser.Name + ")"
		}
	} else {
		creator = "unknown@" + hostname
	}
	err = host.Properties.Set(string(HostProperty.DescriptionV1), &propsv1.HostDescription{
		Created: time.Now(),
		Creator: creator,
	})

	// Updates host property propsv1.HostNetwork
	hostNetworkV1 := propsv1.NewHostNetwork()
	err = host.Properties.Get(HostProperty.NetworkV1, hostNetworkV1)
	if err != nil {
		return nil, infraErr(err)
	}
	defaultNetworkID := hostNetworkV1.DefaultNetworkID // set earlier by svc.provider.CreateHost()
	gatewayID := ""
	if !public {
		if len(networks) > 0 {
			mgw, err := metadata.LoadGateway(svc.provider, defaultNetworkID)
			if err == nil {
				gatewayID = mgw.Get().ID
			}
		}
	}
	hostNetworkV1.DefaultGatewayID = gatewayID
	err = host.Properties.Set(HostProperty.NetworkV1, hostNetworkV1)
	if err != nil {
		return nil, infraErr(err)
	}
	if net != "" {
		mn, err := metadata.LoadNetwork(svc.provider, net)
		if err != nil {
			return nil, infraErr(err)
		}
		network := mn.Get()
		hostNetworkV1.NetworksByID[network.ID] = network.Name
		hostNetworkV1.NetworksByName[network.Name] = network.ID
	}

	// Updates metadata
	err = metadata.NewHost(svc.provider).Carry(host).Write()
	if err != nil {
		return nil, infraErrf(err, "Metadata creation failed")
	}
	log.Infof("Compute resource created: '%s'", host.Name)

	networkHostsV1 := propsv1.NewNetworkHosts()
	for _, i := range networks {
		err = i.Properties.Get(NetworkProperty.HostsV1, networkHostsV1)
		if err != nil {
			log.Errorf(err.Error())
			continue
		}
		networkHostsV1.ByName[host.Name] = host.ID
		networkHostsV1.ByID[host.ID] = host.Name
		err = i.Properties.Set(NetworkProperty.HostsV1, networkHostsV1)
		if err != nil {
			log.Errorf(err.Error())
		}

		err = metadata.SaveNetwork(svc.provider, i)
		if err != nil {
			log.Errorf(err.Error())
		}
	}

	// A host claimed ready by a Cloud provider is not necessarily ready
	// to be used until ssh service is up and running. So we wait for it before
	// claiming host is created
	log.Infof("Waiting start of SSH service on remote host '%s' ...", host.Name)
	sshHandler := NewSSHHandler(svc.provider)
	sshCfg, err := sshHandler.GetConfig(host.ID)
	if err != nil {
		return nil, infraErr(err)
	}

	sshDefaultTimeout := int(brokerutils.GetTimeoutCtxHost().Minutes())

	if sshDefaultTimeoutCandidate := os.Getenv("SSH_TIMEOUT"); sshDefaultTimeoutCandidate != "" {
		num, err := strconv.Atoi(sshDefaultTimeoutCandidate)
		if err == nil {
			log.Debugf("Using custom timeout of %d minutes", num)
			sshDefaultTimeout = num
		}
	}

	// TODO configurable timeout here
	err = sshCfg.WaitServerReady(time.Duration(sshDefaultTimeout) * time.Minute)
	if err != nil {
		return nil, infraErr(err)
	}
	if client.IsTimeout(err) {
		return nil, infraErrf(err, "Timeout creating a host")
	}
	log.Infof("SSH service started on host '%s'.", host.Name)

	return host, nil
}

// getOrCreateDefaultNetwork gets network model.SingleHostNetworkName or create it if necessary
// We don't want metadata on this network, so we use directly provider api instead of services
func (svc *HostHandler) getOrCreateDefaultNetwork() (*model.Network, error) {
	network, err := svc.provider.GetNetworkByName(model.SingleHostNetworkName)
	if err != nil {
		switch err.(type) {
		case model.ErrResourceNotFound:
		default:
			return nil, infraErr(err)
		}
	}
	if network != nil {
		return network, nil
	}

	request := model.NetworkRequest{
		Name:      model.SingleHostNetworkName,
		IPVersion: IPVersion.IPv4,
		CIDR:      "10.0.0.0/8",
	}

	mnet, err := svc.provider.CreateNetwork(request)
	return mnet, infraErr(err)
}

// List returns the host list
func (svc *HostHandler) List(all bool) ([]*model.Host, error) {
	log.Debugf("HostHandler.List(%v) called", all)
	defer log.Debugf("HostHandler.List(%v) done", all)

	if all {
		return svc.provider.ListHosts()
	}

	var hosts []*model.Host
	m := metadata.NewHost(svc.provider)
	err := m.Browse(func(host *model.Host) error {
		hosts = append(hosts, host)
		return nil
	})
	if err != nil {
		return hosts, infraErrf(err, "Error listing monitored hosts: browse")
	}
	return hosts, nil
}

// ForceInspect ...
// If not found, return (nil, err)
func (svc *HostHandler) ForceInspect(ref string) (*model.Host, error) {
	log.Debugf("HostHandler.ForceInspect(%s) called", ref)
	defer log.Debugf("HostHandler.ForceInspect(%s) done", ref)

	host, err := svc.Inspect(ref)
	if err != nil {
		return nil, infraErr(errors.Wrap(err, "failed to load host metadata"))
	}
<<<<<<< HEAD
=======

>>>>>>> fadc5843
	return host, nil
}

// Inspect returns the host identified by ref, ref can be the name or the id
// If not found, returns (nil, nil)
func (svc *HostHandler) Inspect(ref string) (*model.Host, error) {
	log.Debugf("HostHandler.Inspect(%s) called", ref)
	defer log.Debugf("HostHandler.Inspect(%s) done", ref)

	mh, err := metadata.LoadHost(svc.provider, ref)
	if err != nil {
		return nil, throwErr(errors.Wrap(err, "failed to load host metadata"))
	}
<<<<<<< HEAD

=======
	if mh == nil {
		return nil, model.ResourceNotFoundError("host", ref)
	}
>>>>>>> fadc5843
	host := mh.Get()
	host, err = svc.provider.GetHost(host)
	if err != nil {
		return nil, infraErr(err)
	}
	return host, nil
}

// Delete deletes host referenced by ref
func (svc *HostHandler) Delete(ref string) error {
	log.Debugf("HostHandler.Delete(%s) called", ref)
	defer log.Debugf("HostHandler.Delete(%s) done", ref)

	mh, err := metadata.LoadHost(svc.provider, ref)
	if err != nil {
		return infraErrf(err, "can't delete host '%s'", ref)
	}
	host := mh.Get()

	// Don't remove a host having shares
	hostSharesV1 := propsv1.NewHostShares()
	err = host.Properties.Get(HostProperty.SharesV1, hostSharesV1)
	if err != nil {
		return logicErrf(err, "can't delete host '%s'", ref)
	}
	nShares := len(hostSharesV1.ByID)
	if nShares > 0 {
		return logicErr(fmt.Errorf("can't delete host, exports %d share%s", nShares, utils.Plural(nShares)))
	}

	// Don't remove a host with volumes attached
	hostVolumesV1 := propsv1.NewHostVolumes()
	err = host.Properties.Get(HostProperty.VolumesV1, hostVolumesV1)
	if err != nil {
		return logicErr(err)
	}
	nAttached := len(hostVolumesV1.VolumesByID)
	if nAttached > 0 {
		return logicErr(fmt.Errorf("host has %d volume%s attached", nAttached, utils.Plural(nAttached)))
	}

	// Don't remove a host that is a gateway
	hostNetworkV1 := propsv1.NewHostNetwork()
	err = host.Properties.Get(HostProperty.NetworkV1, hostNetworkV1)
	if err != nil {
		return logicErr(err)
	}
	if hostNetworkV1.IsGateway {
		return logicErr(fmt.Errorf("can't delete host, it's a gateway that can't be deleted but with its network"))
	}

	// If host mounted shares, unmounts them before anything else
	hostMountsV1 := propsv1.NewHostMounts()
	err = host.Properties.Get(HostProperty.MountsV1, hostMountsV1)
	if err != nil {
		return logicErr(err)
	}
	shareHandler := NewShareHandler(svc.provider)
	for _, i := range hostMountsV1.RemoteMountsByPath {
		// Gets share data
		_, share, _, err := shareHandler.Inspect(i.ShareID)
		if err != nil {
			return infraErr(err)
		}

		if share == nil {
			return model.ResourceNotFoundError("share", i.ShareID)
		}

		// Unmounts share from host
		err = shareHandler.Unmount(share.Name, host.Name)
		if err != nil {
			return infraErr(err)
		}
	}

	// if host has shares, delete them
	for _, share := range hostSharesV1.ByID {
		err = shareHandler.Delete(share.Name)
		if err != nil {
			return throwErr(err)
		}
	}

	// Conditions are met, delete host
	err = svc.provider.DeleteHost(host.ID)
	if err != nil {
		return infraErrf(err, "can't delete host")
	}

	// Update networks property prosv1.NetworkHosts to remove the reference to the host
	networkHostsV1 := propsv1.NewNetworkHosts()
	netHandler := NewNetworkHandler(svc.provider)
	for k := range hostNetworkV1.NetworksByID {
		network, err := netHandler.Inspect(k)
		if err != nil {
			log.Errorf(err.Error())
		}
		err = network.Properties.Get(NetworkProperty.HostsV1, networkHostsV1)
		if err != nil {
			log.Errorf(err.Error())
		}
		delete(networkHostsV1.ByID, host.ID)
		delete(networkHostsV1.ByName, host.Name)
		err = network.Properties.Set(NetworkProperty.HostsV1, networkHostsV1)
		if err != nil {
			log.Errorf(err.Error())
		}
		err = metadata.SaveNetwork(svc.provider, network)
		if err != nil {
			log.Errorf(err.Error())
		}
	}

	// Finally, delete metadata of host
	trydelete := mh.Delete()
	return infraErr(trydelete)
}

// SSH returns ssh parameters to access the host referenced by ref
func (svc *HostHandler) SSH(ref string) (*system.SSHConfig, error) {
	log.Debugf("HostHandler.SSH(%s) called", ref)
	defer log.Debugf("HostHandler.SSH(%s) done", ref)

	host, err := svc.Inspect(ref)
	if err != nil {
		return nil, logicErrf(err, fmt.Sprintf("can't access ssh parameters of host '%s': failed to query host", ref), nil)
	}
<<<<<<< HEAD
=======

>>>>>>> fadc5843
	sshHandler := NewSSHHandler(svc.provider)
	sshConfig, err := sshHandler.GetConfig(host.ID)
	if err != nil {
		return nil, logicErr(err)
	}
	return sshConfig, nil
}<|MERGE_RESOLUTION|>--- conflicted
+++ resolved
@@ -83,7 +83,9 @@
 		// TODO Introduce error level as parameter
 		return infraErrf(err, "Error getting ssh config of host '%s': loading host metadata", ref)
 	}
-
+	if mh == nil {
+		return infraErr(fmt.Errorf("host '%s' not found", ref))
+	}
 	id := mh.Get().ID
 	err = svc.provider.StartHost(id)
 	if err != nil {
@@ -102,6 +104,9 @@
 		// TODO Introduce error level as parameter
 		return infraErrf(err, "Error getting ssh config of host '%s': loading host metadata", ref)
 	}
+	if mh == nil {
+		return infraErr(fmt.Errorf("host '%s' not found", ref))
+	}
 	id := mh.Get().ID
 	err = svc.provider.StopHost(id)
 	if err != nil {
@@ -118,6 +123,9 @@
 	mh, err := metadata.LoadHost(svc.provider, ref)
 	if err != nil {
 		return infraErr(fmt.Errorf("failed to load metadata of host '%s': %v", ref, err))
+	}
+	if mh == nil {
+		return infraErr(fmt.Errorf("host '%s' not found", ref))
 	}
 	id := mh.Get().ID
 	err = svc.provider.RebootHost(id)
@@ -143,6 +151,9 @@
 	mh, err := metadata.LoadHost(svc.provider, ref)
 	if err != nil {
 		return nil, infraErrf(err, "failed to load host metadata")
+	}
+	if mh == nil {
+		return nil, throwErrf("host '%s' not found", ref)
 	}
 
 	id := mh.Get().ID
@@ -230,6 +241,9 @@
 		mgw, err := metadata.LoadHost(svc.provider, n.GatewayID)
 		if err != nil {
 			return nil, infraErr(err)
+		}
+		if mgw == nil {
+			return nil, logicErr(fmt.Errorf("failed to find gateway of network '%s'", net))
 		}
 		gw = mgw.Get()
 	} else {
@@ -495,10 +509,7 @@
 	if err != nil {
 		return nil, infraErr(errors.Wrap(err, "failed to load host metadata"))
 	}
-<<<<<<< HEAD
-=======
-
->>>>>>> fadc5843
+
 	return host, nil
 }
 
@@ -512,13 +523,9 @@
 	if err != nil {
 		return nil, throwErr(errors.Wrap(err, "failed to load host metadata"))
 	}
-<<<<<<< HEAD
-
-=======
 	if mh == nil {
 		return nil, model.ResourceNotFoundError("host", ref)
 	}
->>>>>>> fadc5843
 	host := mh.Get()
 	host, err = svc.provider.GetHost(host)
 	if err != nil {
@@ -535,6 +542,9 @@
 	mh, err := metadata.LoadHost(svc.provider, ref)
 	if err != nil {
 		return infraErrf(err, "can't delete host '%s'", ref)
+	}
+	if mh == nil {
+		return logicErr(model.ResourceNotFoundError("host", ref))
 	}
 	host := mh.Get()
 
@@ -647,10 +657,7 @@
 	if err != nil {
 		return nil, logicErrf(err, fmt.Sprintf("can't access ssh parameters of host '%s': failed to query host", ref), nil)
 	}
-<<<<<<< HEAD
-=======
-
->>>>>>> fadc5843
+
 	sshHandler := NewSSHHandler(svc.provider)
 	sshConfig, err := sshHandler.GetConfig(host.ID)
 	if err != nil {
